--- conflicted
+++ resolved
@@ -14,71 +14,33 @@
 import { Sheet, SheetContent, SheetHeader, SheetTitle, SheetTrigger } from "@/components/ui/sheet"
 import { Badge } from "@/components/ui/badge"
 import { cn } from "@/lib/utils"
-<<<<<<< HEAD
-import { Menu, GraduationCap, ChevronDown } from "lucide-react"
-import Link from "next/link"
-import { usePathname } from "next/navigation"
-import { SearchBar } from "@/components/SearchBar"
-import { useState } from "react"
-=======
 import { Menu, GraduationCap } from "lucide-react"
 import Link from "next/link"
 import { usePathname, useRouter } from "next/navigation"
 import * as React from "react"
 import { signOut, useSession } from "next-auth/react"
 import { SearchBar } from "@/components/SearchBar"
->>>>>>> 9170cea9
 
 const FEATURES = [
   {
     title: "Project Repository",
     href: "/features#repository",
     description: "Store all project documents, source code, and resources in a centralized system.",
-<<<<<<< HEAD
-    icon: "📁",
-=======
->>>>>>> 9170cea9
   },
   {
     title: "Version Control",
     href: "/features#version-control",
     description: "Track changes and maintain project history with our built-in version control system.",
-<<<<<<< HEAD
-    icon: "🔄",
-=======
->>>>>>> 9170cea9
   },
   {
     title: "Advisor Collaboration",
     href: "/features#collaboration",
     description: "Connect with advisors, get feedback, and collaborate effectively throughout your project.",
-<<<<<<< HEAD
-    icon: "👥",
-=======
->>>>>>> 9170cea9
   },
   {
     title: "Role-Based Access",
     href: "/features#roles",
     description: "Specific access controls for Students, Advisors, Evaluators, and Administrators.",
-<<<<<<< HEAD
-    icon: "🔐",
-  },
-]
-
-export function Navbar() {
-  const pathname = usePathname()
-  const [isMenuOpen, setIsMenuOpen] = useState(false)
-  const [hoveredFeature, setHoveredFeature] = useState<string | null>(null)
-
-  // Mock user state - replace with your actual auth logic
-  const user = null // Set to user object when logged in
-  const isLoading = false
-
-  const handleLogout = () => {
-    // Implement your logout logic here
-    console.log("Logout clicked")
-=======
   },
 ]
 
@@ -129,7 +91,6 @@
   // Helper function to get navigation menu trigger style with active state
   const getNavMenuStyle = (href: string) => {
     return cn(navigationMenuTriggerStyle(), isActive(href) && "bg-accent text-accent-foreground")
->>>>>>> 9170cea9
   }
 
   if (isLoading) {
@@ -155,20 +116,10 @@
     <header className="sticky top-0 z-50 w-full border-b bg-background/95 backdrop-blur supports-[backdrop-filter]:bg-background/60 transition-all duration-300">
       <Container className="flex h-16 items-center justify-between">
         <div className="flex items-center gap-6 md:gap-10">
-<<<<<<< HEAD
-          <Link href="/" className="flex items-center space-x-2 group transition-all duration-300 hover:scale-105">
-            <GraduationCap className="h-6 w-6 text-blue-600 transition-all duration-300 group-hover:rotate-12 group-hover:text-blue-700" />
-            <span className="text-xl font-bold transition-all duration-300 group-hover:text-blue-600">PRP</span>
-            <Badge
-              variant="outline"
-              className="ml-2 hidden sm:inline-flex transition-all duration-300 group-hover:bg-blue-50 group-hover:border-blue-300"
-            >
-=======
           <Link href="/" className="flex items-center space-x-2">
             <GraduationCap className="h-6 w-6 text-blue-600" />
             <span className="text-xl font-bold">PRP</span>
             <Badge variant="outline" className="ml-2 hidden sm:inline-flex">
->>>>>>> 9170cea9
               BiT
             </Badge>
           </Link>
@@ -177,18 +128,10 @@
           <NavigationMenu className="hidden md:flex">
             <NavigationMenuList>
               <NavigationMenuItem>
-<<<<<<< HEAD
-                <NavigationMenuTrigger className="group transition-all duration-300 hover:bg-blue-50 hover:text-blue-600 data-[state=open]:bg-blue-50 data-[state=open]:text-blue-600">
-                  <span>Features</span>
-                  <ChevronDown className="ml-1 h-3 w-3 transition-transform duration-300 group-data-[state=open]:rotate-180" />
-                </NavigationMenuTrigger>
-                <NavigationMenuContent className="animate-in fade-in-0 zoom-in-95 slide-in-from-top-2 duration-300">
-=======
                 <NavigationMenuTrigger className={cn(isActive("/features") && "bg-accent text-accent-foreground")}>
                   Features
                 </NavigationMenuTrigger>
                 <NavigationMenuContent>
->>>>>>> 9170cea9
                   <ul className="grid w-[400px] gap-3 p-4 md:w-[500px] md:grid-cols-2 lg:w-[600px]">
                     {FEATURES.map((feature) => (
                       <li key={feature.title}>
@@ -202,18 +145,8 @@
                             onMouseEnter={() => setHoveredFeature(feature.title)}
                             onMouseLeave={() => setHoveredFeature(null)}
                           >
-<<<<<<< HEAD
-                            <div className="flex items-center gap-2 text-sm font-medium leading-none">
-                              <span className="text-lg transition-transform duration-300 hover:scale-125">
-                                {feature.icon}
-                              </span>
-                              {feature.title}
-                            </div>
-                            <p className="line-clamp-2 text-sm leading-snug text-muted-foreground transition-colors duration-300">
-=======
                             <div className="text-sm font-medium leading-none">{feature.title}</div>
                             <p className="line-clamp-2 text-sm leading-snug text-muted-foreground">
->>>>>>> 9170cea9
                               {feature.description}
                             </p>
                           </Link>
@@ -226,68 +159,25 @@
 
               <NavigationMenuItem>
                 <NavigationMenuLink asChild>
-<<<<<<< HEAD
-                  <Link
-                    href="/about"
-                    className={cn(
-                      navigationMenuTriggerStyle(),
-                      "transition-all duration-300 hover:bg-blue-50 hover:text-blue-600 hover:scale-105 relative overflow-hidden",
-                      "before:absolute before:inset-0 before:bg-gradient-to-r before:from-blue-500 before:to-blue-600 before:opacity-0 before:transition-opacity before:duration-300 hover:before:opacity-10",
-                    )}
-                  >
-                    <span className="relative z-10">About</span>
-=======
                   <Link href="/about_us" className={getNavMenuStyle("/about_us")}>
                     About
->>>>>>> 9170cea9
                   </Link>
                 </NavigationMenuLink>
               </NavigationMenuItem>
 
               <NavigationMenuItem>
                 <NavigationMenuLink asChild>
-<<<<<<< HEAD
-                  <Link
-                    href="/student-guide"
-                    className={cn(
-                      navigationMenuTriggerStyle(),
-                      "transition-all duration-300 hover:bg-blue-50 hover:text-blue-600 hover:scale-105 relative overflow-hidden",
-                      "before:absolute before:inset-0 before:bg-gradient-to-r before:from-blue-500 before:to-blue-600 before:opacity-0 before:transition-opacity before:duration-300 hover:before:opacity-10",
-                      pathname === "/student-guide" && "text-blue-600 font-semibold bg-blue-50 shadow-sm",
-                    )}
-                  >
-                    <span className="relative z-10">Student Guide</span>
-                    {pathname === "/student-guide" && (
-                      <div className="absolute bottom-0 left-0 right-0 h-0.5 bg-blue-600 animate-pulse"></div>
-                    )}
-=======
                   <Link href="/student-guide" className={getNavMenuStyle("/student-guide")}>
                     Student Guide
->>>>>>> 9170cea9
                   </Link>
                 </NavigationMenuLink>
               </NavigationMenuItem>
 
               <NavigationMenuItem>
                 <NavigationMenuLink asChild>
-<<<<<<< HEAD
-                  <a
-                    href="https://www.bdu.edu.et/"
-                    className={cn(
-                      navigationMenuTriggerStyle(),
-                      "transition-all duration-300 hover:bg-blue-50 hover:text-blue-600 hover:scale-105 relative overflow-hidden",
-                      "before:absolute before:inset-0 before:bg-gradient-to-r before:from-blue-500 before:to-blue-600 before:opacity-0 before:transition-opacity before:duration-300 hover:before:opacity-10",
-                    )}
-                    target="_blank"
-                    rel="noopener noreferrer"
-                  >
-                    <span className="relative z-10">Faculty</span>
-                  </a>
-=======
                   <Link href="/faculty-resources" className={getNavMenuStyle("/faculty-resources")}>
                     Faculty
                   </Link>
->>>>>>> 9170cea9
                 </NavigationMenuLink>
               </NavigationMenuItem>
             </NavigationMenuList>
@@ -360,11 +250,7 @@
                 <div className="flex items-center space-x-2 group">
                   <GraduationCap className="h-5 w-5 text-blue-600 transition-transform duration-300 group-hover:rotate-12" />
                   <span className="font-bold">PRP</span>
-<<<<<<< HEAD
-                  <Badge variant="outline" className="ml-1 transition-all duration-300 group-hover:bg-blue-50">
-=======
                   <Badge variant="outline" className="ml-1">
->>>>>>> 9170cea9
                     BiT
                   </Badge>
                 </div>
@@ -372,14 +258,6 @@
             </SheetHeader>
             <nav className="flex flex-col gap-4 mt-8">
               {/* Mobile Search */}
-<<<<<<< HEAD
-              <div className="transition-all duration-300 hover:scale-105">
-                <SearchBar mobile />
-              </div>
-
-              <div className="space-y-2">
-                <span className="flex py-2 text-base font-medium text-foreground/70">Features</span>
-=======
               <SearchBar mobile />
               <div>
                 <span
@@ -390,20 +268,14 @@
                 >
                   Features
                 </span>
->>>>>>> 9170cea9
                 <div className="ml-4 mt-1 space-y-3">
                   {FEATURES.map((feature, index) => (
                     <Link
                       key={feature.title}
                       href={feature.href}
                       className={cn(
-<<<<<<< HEAD
-                        "flex items-center gap-2 py-2 text-sm transition-all duration-300 hover:text-blue-600 hover:translate-x-2 hover:scale-105",
-                        pathname.includes(feature.href.split("#")[1]) && "text-blue-600 translate-x-1",
-=======
                         "flex py-1 text-sm transition-colors hover:text-blue-600",
                         pathname.includes(feature.href.split("#")[1]) && "text-blue-600 font-semibold",
->>>>>>> 9170cea9
                       )}
                       style={{ animationDelay: `${index * 100}ms` }}
                       onClick={() => setIsMenuOpen(false)}
@@ -420,13 +292,8 @@
               <Link
                 href="/about_us"
                 className={cn(
-<<<<<<< HEAD
-                  "flex py-2 text-base font-medium transition-all duration-300 hover:text-blue-600 hover:translate-x-2 hover:scale-105",
-                  pathname.startsWith("/about") && "text-blue-600 translate-x-1",
-=======
                   "flex py-2 text-base font-medium transition-colors hover:text-blue-600",
                   isActive("/about_us") && "text-blue-600 font-semibold bg-accent/50 rounded-md px-2",
->>>>>>> 9170cea9
                 )}
                 onClick={() => setIsMenuOpen(false)}
               >
@@ -436,13 +303,8 @@
               <Link
                 href="/student-guide"
                 className={cn(
-<<<<<<< HEAD
-                  "flex py-2 text-base font-medium transition-all duration-300 hover:text-blue-600 hover:translate-x-2 hover:scale-105",
-                  pathname.startsWith("/student-guide") && "text-blue-600 translate-x-1 font-semibold",
-=======
                   "flex py-2 text-base font-medium transition-colors hover:text-blue-600",
                   isActive("/student-guide") && "text-blue-600 font-semibold bg-accent/50 rounded-md px-2",
->>>>>>> 9170cea9
                 )}
                 onClick={() => setIsMenuOpen(false)}
               >
@@ -455,13 +317,8 @@
               <Link
                 href="/faculty-resources"
                 className={cn(
-<<<<<<< HEAD
-                  "flex py-2 text-base font-medium transition-all duration-300 hover:text-blue-600 hover:translate-x-2 hover:scale-105",
-                  pathname.startsWith("/faculty-resources") && "text-blue-600 translate-x-1",
-=======
                   "flex py-2 text-base font-medium transition-colors hover:text-blue-600",
                   isActive("/faculty-resources") && "text-blue-600 font-semibold bg-accent/50 rounded-md px-2",
->>>>>>> 9170cea9
                 )}
                 onClick={() => setIsMenuOpen(false)}
               >
