--- conflicted
+++ resolved
@@ -1,12 +1,5 @@
 "use client"
 
-<<<<<<< HEAD
-import { useState } from "react"
-import { Card, CardContent } from "@/components/ui/card"
-import { Button } from "@/components/ui/button"
-import { Input } from "@/components/ui/input"
-import { Label } from "@/components/ui/label"
-=======
 import { useState } from 'react';
 import { useSession } from 'next-auth/react';
 import {
@@ -18,7 +11,6 @@
 import { Button } from '@/components/ui/button';
 import { Input } from '@/components/ui/input';
 import { Label } from '@/components/ui/label';
->>>>>>> 9170cea9
 import {
   Dialog,
   DialogContent,
@@ -26,14 +18,6 @@
   DialogFooter,
   DialogHeader,
   DialogTitle,
-<<<<<<< HEAD
-} from "@/components/ui/dialog"
-import { toast } from "sonner"
-import { Loader2, Trash2, UserPlus, Users, Settings, User, Mail, Copy, Check, Send } from "lucide-react"
-import { Select, SelectContent, SelectItem, SelectTrigger, SelectValue } from "@/components/ui/select"
-import { Textarea } from "@/components/ui/textarea"
-import { Badge } from "@/components/ui/badge"
-=======
 } from '@/components/ui/dialog';
 import { toast } from 'sonner';
 import { Loader2, Trash2, UserPlus,  Users, Settings, User } from 'lucide-react';
@@ -60,7 +44,6 @@
 const inviteSchema = z.object({
   email: z.string().email('Invalid email address').optional(),
 });
->>>>>>> 9170cea9
 
 interface GroupSettingsProps {
   group: {
@@ -94,7 +77,116 @@
     { id: "danger", label: "Danger Zone", icon: Trash2 },
   ]
 
-  // Mock invite creation with notification functionality
+  // Predefined roles
+  const roles = [
+    { id: 'member', label: 'Member', permissions: { canCreateProjects: false, canCreateRepositories: false, canInviteMembers: false } },
+    { id: 'contributor', label: 'Contributor', permissions: { canCreateProjects: false, canCreateRepositories: true, canInviteMembers: false } },
+    { id: 'manager', label: 'Manager', permissions: { canCreateProjects: true, canCreateRepositories: true, canInviteMembers: true } },
+    { id: 'admin', label: 'Admin', permissions: { canCreateProjects: true, canCreateRepositories: true, canInviteMembers: true } },
+    { id: 'custom', label: 'Custom', permissions: { canCreateProjects: false, canCreateRepositories: false, canInviteMembers: false } },
+  ];
+
+  // Handle profile picture selection
+  const handleProfilePictureChange = (e: React.ChangeEvent<HTMLInputElement>) => {
+    const file = e.target.files?.[0];
+    if (file) {
+      if (!['image/jpeg', 'image/png', 'image/gif'].includes(file.type)) {
+        toast.error('Invalid file type', {
+          description: 'Only JPEG, PNG, or GIF images are allowed.',
+        });
+        return;
+      }
+      if (file.size > 5 * 1024 * 1024) {
+        toast.error('File too large', {
+          description: 'Image size must be less than 5MB.',
+        });
+        return;
+      }
+      setProfilePicture(file);
+      setProfilePicturePreview(URL.createObjectURL(file));
+    }
+  };
+
+  // Update group username
+  const handleUpdateGroupUserName = async () => {
+    setGroupUserNameError('');
+    const validationResult = groupUserNameSchema.safeParse({ groupUserName });
+
+    if (!validationResult.success) {
+      setGroupUserNameError(validationResult.error.flatten().fieldErrors.groupUserName?.[0] || '');
+      return;
+    }
+
+    try {
+      setIsLoading(true);
+      const response = await fetch(`/api/groups/${group.groupUserName}`, {
+        method: 'PATCH',
+        headers: { 'Content-Type': 'application/json' },
+        body: JSON.stringify({ groupUserName: groupUserName.trim() }),
+      });
+
+      const data = await response.json();
+
+      if (!response.ok) {
+        throw new Error(data.message || 'Failed to update group username');
+      }
+
+      toast.success('Group username updated', {
+        description: `Group username changed to "${groupUserName}".`,
+      });
+      onUpdate();
+    } catch (error) {
+      const errorMessage = error instanceof Error ? error.message : 'Something went wrong';
+      toast.error('Error updating group username', {
+        description: errorMessage,
+      });
+    } finally {
+      setIsLoading(false);
+    }
+  };
+
+  // Update profile picture
+  const handleUpdateProfilePicture = async () => {
+    if (!profilePicture) {
+      toast.error('No image selected', {
+        description: 'Please select an image to upload.',
+      });
+      return;
+    }
+
+    try {
+      setIsLoading(true);
+      const formData = new FormData();
+      formData.append('profilePicture', profilePicture);
+
+      const response = await fetch(`/api/groups/${group.groupUserName}/profile-picture`, {
+        method: 'POST',
+        body: formData,
+      });
+
+      const data = await response.json();
+
+      if (!response.ok) {
+        throw new Error(data.message || 'Failed to update profile picture');
+      }
+
+      toast.success('Profile picture updated', {
+        description: 'Group profile picture has been updated.',
+      });
+      setProfilePicture(null);
+      setProfilePicturePreview(null);
+      onUpdate();
+    } catch (error) {
+      const errorMessage = error instanceof Error ? error.message : 'Something went wrong';
+      toast.error('Error updating profile picture', {
+        description: errorMessage,
+      });
+    } finally {
+      setIsLoading(false);
+    }
+  };
+
+  // Create invite
   const handleCreateInvite = async () => {
     setInviteError("")
     setNotificationSent(false)
@@ -112,8 +204,12 @@
     }
 
     try {
-<<<<<<< HEAD
-      setIsLoading(true)
+      setIsLoading(true);
+      const response = await fetch(`/api/groups/${group.groupUserName}/invites`, {
+        method: 'POST',
+        headers: { 'Content-Type': 'application/json' },
+        body: JSON.stringify({ email: inviteEmail.trim() || null }),
+      });
 
       // Simulate API call delay
       await new Promise((resolve) => setTimeout(resolve, 1500))
@@ -136,58 +232,6 @@
         toast.success("Invite created", {
           description: `Invitation code generated: ${newInvite.code}`,
         })
-=======
-      setIsLoading(true);
-      const response = await fetch(`/api/groups/${group.groupUserName}`, {
-        method: 'PATCH',
-        headers: { 'Content-Type': 'application/json' },
-        body: JSON.stringify({ groupUserName: groupUserName.trim() }),
-      });
-
-      const data = await response.json();
-
-      if (!response.ok) {
-        throw new Error(data.message || 'Failed to update group username');
-      }
-
-      toast.success('Group username updated', {
-        description: `Group username changed to "${groupUserName}".`,
-      });
-      onUpdate();
-    } catch (error) {
-      const errorMessage = error instanceof Error ? error.message : 'Something went wrong';
-      toast.error('Error updating group username', {
-        description: errorMessage,
-      });
-    } finally {
-      setIsLoading(false);
-    }
-  };
-
-  // Update profile picture
-  const handleUpdateProfilePicture = async () => {
-    if (!profilePicture) {
-      toast.error('No image selected', {
-        description: 'Please select an image to upload.',
-      });
-      return;
-    }
-
-    try {
-      setIsLoading(true);
-      const formData = new FormData();
-      formData.append('profilePicture', profilePicture);
-
-      const response = await fetch(`/api/groups/${group.groupUserName}/profile-picture`, {
-        method: 'POST',
-        body: formData,
-      });
-
-      const data = await response.json();
-
-      if (!response.ok) {
-        throw new Error(data.message || 'Failed to update profile picture');
->>>>>>> 9170cea9
       }
 
       setInvites([...invites, newInvite])
@@ -206,36 +250,12 @@
   // Copy invite code to clipboard
   const handleCopyCode = async (code: string) => {
     try {
-<<<<<<< HEAD
       await navigator.clipboard.writeText(code)
       setCopiedCode(code)
       toast.success("Copied to clipboard", {
         description: "Invitation code copied successfully.",
       })
       setTimeout(() => setCopiedCode(null), 2000)
-=======
-      setIsLoading(true);
-      const response = await fetch(`/api/groups/${group.groupUserName}/invites`, {
-        method: 'POST',
-        headers: { 'Content-Type': 'application/json' },
-        body: JSON.stringify({ email: inviteEmail.trim() || null }),
-      });
-
-      const data = await response.json();
-
-      if (!response.ok) {
-        throw new Error(data.message || 'Failed to create invite');
-      }
-
-      toast.success('Invite created', {
-        description: inviteEmail
-          ? `Invitation sent to ${inviteEmail}.`
-          : `Invitation code generated: ${data.code}`,
-      });
-      setInvites([...invites, data]);
-      setInviteEmail('');
-      setShowInviteDialog(false);
->>>>>>> 9170cea9
     } catch (error) {
       toast.error("Failed to copy", {
         description: "Could not copy invitation code to clipboard.",
@@ -246,17 +266,10 @@
   // Mock revoke invite
   const handleRevokeInvite = async (inviteId: string) => {
     try {
-<<<<<<< HEAD
-      setIsLoading(true)
-      await new Promise((resolve) => setTimeout(resolve, 1000))
-=======
       setIsLoading(true);
       const response = await fetch(`/api/groups/${group.groupUserName}/invites/${inviteId}`, {
         method: 'DELETE',
       });
-
-      const data = await response.json();
->>>>>>> 9170cea9
 
       toast.success("Invite revoked", {
         description: "The invitation has been revoked.",
@@ -269,25 +282,7 @@
     } finally {
       setIsLoading(false)
     }
-<<<<<<< HEAD
   }
-=======
-  };
-
-  // Delete group
-  const handleDeleteGroup = async () => {
-    try {
-      setIsLoading(true);
-      const response = await fetch(`/api/groups/${group.groupUserName}`, {
-        method: 'DELETE',
-      });
-
-      const data = await response.json();
-
-      if (!response.ok) {
-        throw new Error(data.message || 'Failed to delete group');
-      }
->>>>>>> 9170cea9
 
   // Mock resend notification
   const handleResendNotification = async (invite: any) => {
@@ -297,22 +292,10 @@
     }
 
     try {
-<<<<<<< HEAD
-      setIsLoading(true)
-      await new Promise((resolve) => setTimeout(resolve, 1000))
-=======
       setIsLoading(true);
-      const response = await fetch(`/api/groups/${group.groupUserName}/members/${memberToEdit.userId}`, {
-        method: 'PATCH',
-        headers: { 'Content-Type': 'application/json' },
-        body: JSON.stringify({ 
-          role: selectedRole,
-          permissions: selectedRole === 'custom' ? memberPermissions : roles.find(r => r.id === selectedRole)?.permissions
-        }),
-      });
-
-      const data = await response.json();
->>>>>>> 9170cea9
+      const response = await fetch(`/api/groups/${group.groupUserName}`, {
+        method: 'DELETE',
+      });
 
       toast.success("Notification resent", {
         description: `Invitation notification resent to ${invite.email}.`,
@@ -324,6 +307,109 @@
     } finally {
       setIsLoading(false)
     }
+  };
+
+  // Update member role and permissions
+  const handleUpdateMemberRole = async () => {
+    if (!memberToEdit) return;
+    
+    try {
+      setIsLoading(true);
+      const response = await fetch(`/api/groups/${group.groupUserName}/members/${memberToEdit.userId}`, {
+        method: 'PATCH',
+        headers: { 'Content-Type': 'application/json' },
+        body: JSON.stringify({ 
+          role: selectedRole,
+          permissions: selectedRole === 'custom' ? memberPermissions : roles.find(r => r.id === selectedRole)?.permissions
+        }),
+      });
+
+      const data = await response.json();
+
+      if (!response.ok) {
+        throw new Error(data.message || 'Failed to update member role');
+      }
+
+      toast.success('Member role updated', {
+        description: `Member role has been updated.`,
+      });
+      onUpdate();
+      setShowRoleDialog(false);
+    } catch (error) {
+      const errorMessage = error instanceof Error ? error.message : 'Something went wrong';
+      toast.error('Error updating member role', {
+        description: errorMessage,
+      });
+    } finally {
+      setIsLoading(false);
+    }
+  };
+
+  // Open role dialog with current member permissions
+  const handleOpenRoleDialog = (member: (typeof group.members)[0]) => {
+    setMemberToEdit(member);
+    setSelectedRole(member.role || 'member');
+    // Set permissions based on member's current role
+    if (member.role === 'custom') {
+      // If we had stored custom permissions, we would set them here
+      setMemberPermissions({
+        canCreateProjects: false,
+        canCreateRepositories: false,
+        canInviteMembers: false,
+      });
+    } else {
+      // Set permissions based on predefined role
+      const rolePermissions = roles.find(r => r.id === member.role)?.permissions;
+      setMemberPermissions(rolePermissions || {
+        canCreateProjects: false,
+        canCreateRepositories: false,
+        canInviteMembers: false,
+      });
+    }
+    setShowRoleDialog(true);
+  };
+
+  // Handle role selection
+  const handleRoleChange = (roleId: string) => {
+    setSelectedRole(roleId);
+    if (roleId !== 'custom') {
+      const rolePermissions = roles.find(r => r.id === roleId)?.permissions;
+      setMemberPermissions(rolePermissions || {
+        canCreateProjects: false,
+        canCreateRepositories: false,
+        canInviteMembers: false,
+      });
+    }
+  };
+
+  // Non-leaders see a read-only view
+  if (!isLeader) {
+    return (
+      <Card className="border border-gray-200 dark:border-gray-700">
+        <CardHeader>
+          <CardTitle className="flex items-center gap-2 text-lg font-semibold">
+            <Settings className="h-5 w-5 text-primary" /> Group Settings
+          </CardTitle>
+          <p className="text-sm text-muted-foreground">
+            Only group leaders can modify group settings.
+          </p>
+        </CardHeader>
+        <CardContent>
+          <div className="space-y-4">
+            <div>
+              <Label className="text-sm font-medium">Group Username</Label>
+              <p className="text-sm text-muted-foreground">{group.groupUserName}</p>
+            </div>
+            <div>
+              <Label className="text-sm font-medium">Members</Label>
+              <p className="text-sm text-muted-foreground">
+                {group.members.length} / {maxGroupSize} members
+              </p>
+            </div>
+          </div>
+        </CardContent>
+      </Card>
+    );
   }
 
   return (
@@ -373,9 +459,6 @@
       <main className="flex-1">
         <Card className="border border-gray-200 dark:border-gray-700">
           <CardContent className="p-6">
-<<<<<<< HEAD
-            {activeSection === "members" && (
-=======
             {activeSection === 'general' && (
               <div className="space-y-6">
                 <div>
@@ -453,7 +536,6 @@
             )}
 
             {activeSection === 'members' && (
->>>>>>> 9170cea9
               <div className="space-y-6">
                 <div>
                   <h2 className="text-lg font-semibold mb-2">Invite Members</h2>
