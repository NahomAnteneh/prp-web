"use client"

import { useState } from 'react';
import { useSession } from 'next-auth/react';
import {
  Card,
  CardContent,
  CardHeader,
  CardTitle,
} from '@/components/ui/card';
import { Button } from '@/components/ui/button';
import { Input } from '@/components/ui/input';
import { Label } from '@/components/ui/label';
import {
  Dialog,
  DialogContent,
  DialogDescription,
  DialogFooter,
  DialogHeader,
  DialogTitle,
} from '@/components/ui/dialog';
import { toast } from 'sonner';
<<<<<<< HEAD
import { Loader2, Trash2, UserPlus,  Users, Settings, User } from 'lucide-react';
=======
import { Loader2, Trash2, UserPlus, Image, Users, Settings, User, Code } from 'lucide-react';
>>>>>>> 75c66629
import { z } from 'zod';
import { Group, GroupInvite } from '@prisma/client';
import {
  Select,
  SelectContent,
  SelectItem,
  SelectTrigger,
  SelectValue,
} from '@/components/ui/select';

// Validation schemas
const groupUserNameSchema = z.object({
  groupUserName: z
    .string()
    .trim()
    .min(3, 'Group username must be at least 3 characters')
    .max(30, 'Group username must be at most 30 characters')
    .regex(/^[a-zA-Z0-9_-]+$/, 'Group username can only contain letters, numbers, underscores, and hyphens'),
});

const inviteSchema = z.object({
  email: z.string().email('Invalid email address').optional(),
});

interface GroupSettingsProps {
<<<<<<< HEAD
  group: {
    id: string
    name: string
    groupUserName: string
    leaderId: string
    members: { userId: string; userName?: string; displayName?: string; email?: string; role?: string }[]
    invites: { id: string; code: string; email: string | null; expiresAt: string; createdAt: string }[]
  }
  maxGroupSize: number
  isLeader: boolean
  onUpdate: () => void
}

export default function EnhancedGroupSettings({ group, maxGroupSize, isLeader, onUpdate }: GroupSettingsProps) {
  const [activeSection, setActiveSection] = useState("members")
  const [isLoading, setIsLoading] = useState(false)
  const [showInviteDialog, setShowInviteDialog] = useState(false)
  const [inviteEmail, setInviteEmail] = useState("")
  const [inviteMessage, setInviteMessage] = useState("")
  const [inviteError, setInviteError] = useState("")
  const [invites, setInvites] = useState(group.invites)
  const [copiedCode, setCopiedCode] = useState<string | null>(null)
  const [notificationSent, setNotificationSent] = useState(false)
=======
  group: Group & {
    id: string;
    members: { userId: string; userName?: string; displayName?: string; email?: string; role?: string }[];
    invites: GroupInvite[];
  };
  maxGroupSize: number;
  isLeader: boolean;
  onUpdate: () => void;
}

export default function GroupSettings({ group, maxGroupSize, isLeader, onUpdate }: GroupSettingsProps) {
  const { data: session } = useSession();
  const [activeSection, setActiveSection] = useState('general');
  const [isLoading, setIsLoading] = useState(false);
  const [groupUserName, setGroupUserName] = useState(group.groupUserName || '');
  const [groupUserNameError, setGroupUserNameError] = useState('');
  const [profilePicture, setProfilePicture] = useState<File | null>(null);
  const [profilePicturePreview, setProfilePicturePreview] = useState<string | null>(null);
  const [showDeleteDialog, setShowDeleteDialog] = useState(false);
  const [showInviteDialog, setShowInviteDialog] = useState(false);
  const [inviteEmail, setInviteEmail] = useState('');
  const [inviteError, setInviteError] = useState('');
  const [invites, setInvites] = useState<GroupInvite[]>(group.invites || []);
  const [isMobileNavOpen, setIsMobileNavOpen] = useState(false);
  const [memberToEdit, setMemberToEdit] = useState<(typeof group.members)[0] | null>(null);
  const [showRoleDialog, setShowRoleDialog] = useState(false);
  const [selectedRole, setSelectedRole] = useState('member');
  const [memberPermissions, setMemberPermissions] = useState<{
    canCreateProjects: boolean;
    canCreateRepositories: boolean;
    canInviteMembers: boolean;
  }>({
    canCreateProjects: false,
    canCreateRepositories: false,
    canInviteMembers: false,
  });
>>>>>>> 75c66629

  // Fetch active invites when component mounts
  useEffect(() => {
    if (isLeader && group.groupUserName) {
      fetchActiveInvites();
    }
  }, [group.groupUserName, isLeader]);

  // Function to fetch active invites from the API
  const fetchActiveInvites = async () => {
    if (!group.groupUserName) return;

    try {
      const response = await fetch(`/api/groups/${group.groupUserName}/invite-code`);
      const data = await response.json();

      if (response.ok && data.invitations) {
        setInvites(data.invitations);
      }
    } catch (error) {
      console.error('Failed to fetch active invites:', error);
    }
  };

  // Sidebar navigation items
  const navItems = [
    { id: "general", label: "General", icon: Settings },
    { id: "members", label: "Members", icon: Users },
    { id: "danger", label: "Danger Zone", icon: Trash2 },
  ]

  // Predefined roles
  const roles = [
    { id: 'member', label: 'Member', permissions: { canCreateProjects: false, canCreateRepositories: false, canInviteMembers: false } },
    { id: 'contributor', label: 'Contributor', permissions: { canCreateProjects: false, canCreateRepositories: true, canInviteMembers: false } },
    { id: 'manager', label: 'Manager', permissions: { canCreateProjects: true, canCreateRepositories: true, canInviteMembers: true } },
    { id: 'admin', label: 'Admin', permissions: { canCreateProjects: true, canCreateRepositories: true, canInviteMembers: true } },
    { id: 'custom', label: 'Custom', permissions: { canCreateProjects: false, canCreateRepositories: false, canInviteMembers: false } },
  ];

  // Handle profile picture selection
  const handleProfilePictureChange = (e: React.ChangeEvent<HTMLInputElement>) => {
    const file = e.target.files?.[0];
    if (file) {
      if (!['image/jpeg', 'image/png', 'image/gif'].includes(file.type)) {
        toast.error('Invalid file type', {
          description: 'Only JPEG, PNG, or GIF images are allowed.',
        });
        return;
      }
      if (file.size > 5 * 1024 * 1024) {
        toast.error('File too large', {
          description: 'Image size must be less than 5MB.',
        });
        return;
      }
      setProfilePicture(file);
      setProfilePicturePreview(URL.createObjectURL(file));
    }
  };

  // Update group username
  const handleUpdateGroupUserName = async () => {
    setGroupUserNameError('');
    const validationResult = groupUserNameSchema.safeParse({ groupUserName });

    if (!validationResult.success) {
      setGroupUserNameError(validationResult.error.flatten().fieldErrors.groupUserName?.[0] || '');
      return;
    }

    if (!group.groupUserName) {
      toast.error('Group username is missing', {
        description: 'Unable to update group username. Please try refreshing the page.',
      });
      return;
    }

    try {
      setIsLoading(true);
      const response = await fetch(`/api/groups/${group.groupUserName}`, {
        method: 'PATCH',
        headers: { 'Content-Type': 'application/json' },
        body: JSON.stringify({ groupUserName: groupUserName.trim() }),
      });

      const data = await response.json();

      if (!response.ok) {
        throw new Error(data.message || 'Failed to update group username');
      }

      toast.success('Group username updated', {
        description: `Group username changed to "${groupUserName}".`,
      });
      onUpdate();
    } catch (error) {
      const errorMessage = error instanceof Error ? error.message : 'Something went wrong';
      toast.error('Error updating group username', {
        description: errorMessage,
      });
    } finally {
      setIsLoading(false);
    }
  };

  // Update profile picture
  const handleUpdateProfilePicture = async () => {
    if (!profilePicture) {
      toast.error('No image selected', {
        description: 'Please select an image to upload.',
      });
      return;
    }

    if (!group.groupUserName) {
      toast.error('Group username is missing', {
        description: 'Unable to update profile picture. Please try refreshing the page.',
      });
      return;
    }

    try {
      setIsLoading(true);
      const formData = new FormData();
      formData.append('profilePicture', profilePicture);

      const response = await fetch(`/api/groups/${group.groupUserName}/profile-picture`, {
        method: 'POST',
        body: formData,
      });

      const data = await response.json();

      if (!response.ok) {
        throw new Error(data.message || 'Failed to update profile picture');
      }

      toast.success('Profile picture updated', {
        description: 'Group profile picture has been updated.',
      });
      setProfilePicture(null);
      setProfilePicturePreview(null);
      onUpdate();
    } catch (error) {
      const errorMessage = error instanceof Error ? error.message : 'Something went wrong';
      toast.error('Error updating profile picture', {
        description: errorMessage,
      });
    } finally {
      setIsLoading(false);
    }
  };

  // Create invite
  const handleCreateInvite = async () => {
<<<<<<< HEAD
    setInviteError("")
    setNotificationSent(false)

    if (!inviteEmail && !inviteMessage) {
      setInviteError("Please provide an email address")
      return
    }

=======
>>>>>>> 75c66629
    if (group.members.length >= maxGroupSize) {
      toast.error("Group is full", {
        description: `Cannot invite more members. Maximum group size is ${maxGroupSize}.`,
      })
      return
    }

    if (!group.groupUserName) {
      toast.error('Group username is missing', {
        description: 'Unable to create invite. Please try refreshing the page.',
      });
      return;
    }

    try {
      setIsLoading(true);
<<<<<<< HEAD
      const response = await fetch(`/api/groups/${group.groupUserName}/invites`, {
=======
      // Use the correct API endpoint for generating invitation codes
      const response = await fetch(`/api/groups/${group.groupUserName}/invite-code`, {
>>>>>>> 75c66629
        method: 'POST',
        headers: { 'Content-Type': 'application/json' },
        body: JSON.stringify({ 
          groupUserName: group.groupUserName 
        }),
      });

      // Simulate API call delay
      await new Promise((resolve) => setTimeout(resolve, 1500))

      // Mock successful invite creation
      const newInvite = {
        id: `invite-${Date.now()}`,
        code: `WDT2024-${Math.random().toString(36).substr(2, 6).toUpperCase()}`,
        email: inviteEmail.trim() || null,
        expiresAt: new Date(Date.now() + 7 * 24 * 60 * 60 * 1000).toISOString(),
        createdAt: new Date().toISOString(),
      }

<<<<<<< HEAD
      if (inviteEmail.trim()) {
        setNotificationSent(true)
        toast.success("Invite created and notification sent!", {
          description: `Invitation sent to ${inviteEmail} with email notification.`,
        })
      } else {
        toast.success("Invite created", {
          description: `Invitation code generated: ${newInvite.code}`,
        })
      }

      setInvites([...invites, newInvite])
      setInviteEmail("")
      setInviteMessage("")
      setTimeout(() => setShowInviteDialog(false), 1000)
    } catch (error) {
      toast.error("Error creating invite", {
        description: "Something went wrong while creating the invitation.",
      })
=======
      toast.success('Invite code generated', {
        description: `Invitation code: ${data.inviteCode}`,
      });
      
      // Refresh the list of invites from the server
      fetchActiveInvites();
      setShowInviteDialog(false);
    } catch (error) {
      const errorMessage = error instanceof Error ? error.message : 'Something went wrong';
      toast.error('Error generating invite code', {
        description: errorMessage,
      });
>>>>>>> 75c66629
    } finally {
      setIsLoading(false)
    }
  }

  // Copy invite code to clipboard
  const handleCopyCode = async (code: string) => {
    try {
      await navigator.clipboard.writeText(code)
      setCopiedCode(code)
      toast.success("Copied to clipboard", {
        description: "Invitation code copied successfully.",
      })
      setTimeout(() => setCopiedCode(null), 2000)
    } catch (error) {
      toast.error("Failed to copy", {
        description: "Could not copy invitation code to clipboard.",
      })
    }
  }

  // Mock revoke invite
  const handleRevokeInvite = async (inviteId: string) => {
    if (!group.groupUserName) {
      toast.error('Group username is missing', {
        description: 'Unable to revoke invite. Please try refreshing the page.',
      });
      return;
    }

    try {
      setIsLoading(true);
      const response = await fetch(`/api/groups/${group.groupUserName}/invites/${inviteId}`, {
        method: 'DELETE',
      });

<<<<<<< HEAD
      toast.success("Invite revoked", {
        description: "The invitation has been revoked.",
      })
      setInvites(invites.filter((invite) => invite.id !== inviteId))
=======
      const data = await response.json();

      if (!response.ok) {
        throw new Error(data.message || 'Failed to revoke invite');
      }

      toast.success('Invite revoked', {
        description: 'The invitation has been revoked.',
      });
      
      // Refresh the invites list instead of manually filtering
      fetchActiveInvites();
>>>>>>> 75c66629
    } catch (error) {
      toast.error("Error revoking invite", {
        description: "Something went wrong while revoking the invitation.",
      })
    } finally {
      setIsLoading(false)
    }
  }

  // Mock resend notification
  const handleResendNotification = async (invite: any) => {
    if (!invite.email) {
      toast.error("No email associated with this invite")
      return
    }

<<<<<<< HEAD
=======
  // Delete group
  const handleDeleteGroup = async () => {
    if (!group.groupUserName) {
      toast.error('Group username is missing', {
        description: 'Unable to delete group. Please try refreshing the page.',
      });
      return;
    }

>>>>>>> 75c66629
    try {
      setIsLoading(true);
      const response = await fetch(`/api/groups/${group.groupUserName}`, {
        method: 'DELETE',
      });

      toast.success("Notification resent", {
        description: `Invitation notification resent to ${invite.email}.`,
      })
    } catch (error) {
      toast.error("Failed to resend notification", {
        description: "Could not resend the invitation notification.",
      })
    } finally {
      setIsLoading(false)
    }
  };

  // Update member role and permissions
  const handleUpdateMemberRole = async () => {
    if (!memberToEdit) return;
    
    if (!group.groupUserName) {
      toast.error('Group username is missing', {
        description: 'Unable to update member role. Please try refreshing the page.',
      });
      return;
    }
    
    try {
      setIsLoading(true);
      const response = await fetch(`/api/groups/${group.groupUserName}/members/${memberToEdit.userId}`, {
        method: 'PATCH',
        headers: { 'Content-Type': 'application/json' },
        body: JSON.stringify({ 
          role: selectedRole,
          permissions: selectedRole === 'custom' ? memberPermissions : roles.find(r => r.id === selectedRole)?.permissions,
          groupUserName: group.groupUserName
        }),
      });

      const data = await response.json();

      if (!response.ok) {
        throw new Error(data.message || 'Failed to update member role');
      }

      toast.success('Member role updated', {
        description: `Member role has been updated to ${selectedRole}.`,
      });
      onUpdate();
      setShowRoleDialog(false);
    } catch (error) {
      const errorMessage = error instanceof Error ? error.message : 'Something went wrong';
      toast.error('Error updating member role', {
        description: errorMessage,
      });
    } finally {
      setIsLoading(false);
    }
  };

  // Open role dialog with current member permissions
  const handleOpenRoleDialog = (member: (typeof group.members)[0]) => {
    setMemberToEdit(member);
    setSelectedRole(member.role || 'member');
    // Set permissions based on member's current role
    if (member.role === 'custom') {
      // If we had stored custom permissions, we would set them here
      setMemberPermissions({
        canCreateProjects: false,
        canCreateRepositories: false,
        canInviteMembers: false,
      });
    } else {
      // Set permissions based on predefined role
      const rolePermissions = roles.find(r => r.id === member.role)?.permissions;
      setMemberPermissions(rolePermissions || {
        canCreateProjects: false,
        canCreateRepositories: false,
        canInviteMembers: false,
      });
    }
    setShowRoleDialog(true);
  };

  // Handle role selection
  const handleRoleChange = (roleId: string) => {
    setSelectedRole(roleId);
    if (roleId !== 'custom') {
      const rolePermissions = roles.find(r => r.id === roleId)?.permissions;
      setMemberPermissions(rolePermissions || {
        canCreateProjects: false,
        canCreateRepositories: false,
        canInviteMembers: false,
      });
    }
  };

  // Non-leaders see a read-only view
  if (!isLeader) {
    return (
      <Card className="border border-gray-200 dark:border-gray-700">
        <CardHeader>
          <CardTitle className="flex items-center gap-2 text-lg font-semibold">
            <Settings className="h-5 w-5 text-primary" /> Group Settings
          </CardTitle>
          <p className="text-sm text-muted-foreground">
            Only group leaders can modify group settings.
          </p>
        </CardHeader>
        <CardContent>
          <div className="space-y-4">
            <div>
              <Label className="text-sm font-medium">Group Username</Label>
              <p className="text-sm text-muted-foreground">{group.groupUserName || 'Not set'}</p>
            </div>
            <div>
              <Label className="text-sm font-medium">Members</Label>
              <p className="text-sm text-muted-foreground">
                {group.members.length} / {maxGroupSize} members
              </p>
            </div>
          </div>
        </CardContent>
      </Card>
    );
  }

  return (
    <div className="flex flex-col md:flex-row gap-6">
      {/* Sidebar */}
      <aside className="w-full md:w-64 shrink-0">
        <Card className="border border-gray-200 dark:border-gray-700 sticky top-4 shadow-sm">
          <CardContent className="p-4">
            {/* Mobile Dropdown */}
            <div className="md:hidden mb-4">
<<<<<<< HEAD
              <Select value={activeSection} onValueChange={setActiveSection}>
                <SelectTrigger>
=======
              <Select
                value={activeSection}
                onValueChange={setActiveSection}
              >
                <SelectTrigger className="bg-white dark:bg-gray-800">
>>>>>>> 75c66629
                  <SelectValue placeholder="Select a section" />
                </SelectTrigger>
                <SelectContent>
                  {navItems.map((item) => (
                    <SelectItem key={item.id} value={item.id}>
                      <div className="flex items-center gap-2">
                        <item.icon className="h-4 w-4" />
                        {item.label}
                      </div>
                    </SelectItem>
                  ))}
                </SelectContent>
              </Select>
            </div>
            {/* Desktop Sidebar */}
            <nav className="hidden md:block space-y-1">
              {navItems.map((item) => (
                <Button
                  key={item.id}
                  variant={activeSection === item.id ? "secondary" : "ghost"}
                  className={`w-full justify-start text-left text-sm font-medium ${
                    activeSection === item.id
                      ? "bg-gray-100 dark:bg-gray-800"
                      : "hover:bg-gray-50 dark:hover:bg-gray-900"
                  }`}
                  onClick={() => setActiveSection(item.id)}
                >
                  <item.icon className="h-4 w-4 mr-2" />
                  {item.label}
                </Button>
              ))}
            </nav>
          </CardContent>
        </Card>
      </aside>

      {/* Main Content */}
      <main className="flex-1">
        <Card className="border border-gray-200 dark:border-gray-700 shadow-sm">
          <CardContent className="p-6">
            {activeSection === 'general' && (
              <div className="space-y-6">
                <div>
                  <h2 className="text-lg font-semibold mb-2">Group Username</h2>
                  <p className="text-sm text-muted-foreground mb-4">
<<<<<<< HEAD
                    Update your groups unique username.
=======
                    Update your group's unique username. This will be used for your repositories and projects.
>>>>>>> 75c66629
                  </p>
                  <div className="max-w-md space-y-2">
                    <Label htmlFor="groupUserName">Username</Label>
                    <Input
                      id="groupUserName"
                      value={groupUserName}
                      onChange={(e) => {
                        setGroupUserName(e.target.value);
                        setGroupUserNameError('');
                      }}
                      placeholder="Enter group username"
                      className={`border-gray-300 dark:border-gray-600 ${
                        groupUserNameError ? 'border-red-500' : ''
                      }`}
                    />
                    {groupUserNameError && (
                      <p className="text-sm text-red-500">{groupUserNameError}</p>
                    )}
                    <Button
                      onClick={handleUpdateGroupUserName}
                      disabled={isLoading || groupUserName === group.groupUserName}
                      className="bg-blue-600 hover:bg-blue-700 text-white mt-2"
                    >
                      {isLoading ? (
                        <Loader2 className="h-4 w-4 animate-spin mr-2" />
                      ) : (
                        'Update Username'
                      )}
                    </Button>
                  </div>
                </div>
                <div className="border-t border-gray-200 dark:border-gray-700 pt-6">
                  <h2 className="text-lg font-semibold mb-2">Profile Picture</h2>
                  <p className="text-sm text-muted-foreground mb-4">
                    Upload a profile picture for your group (JPEG, PNG, or GIF, max 5MB).
                  </p>
                  <div className="flex flex-col sm:flex-row items-start sm:items-center gap-4 max-w-md">
                    {profilePicturePreview ? (
                      <img
                        src={profilePicturePreview}
                        alt="Profile preview"
                        className="h-16 w-16 rounded-full object-cover border border-gray-300 dark:border-gray-600"
                      />
                    ) : (
                      <div className="h-16 w-16 rounded-full bg-gray-200 dark:bg-gray-700 flex items-center justify-center">
                        <Users className="h-8 w-8 text-gray-500 dark:text-gray-400" />
                      </div>
                    )}
                    <div className="flex-1 space-y-2 w-full">
                      <Label htmlFor="profilePicture">Upload image</Label>
                      <Input
                        id="profilePicture"
                        type="file"
                        accept="image/jpeg,image/png,image/gif"
                        onChange={handleProfilePictureChange}
                        className="border-gray-300 dark:border-gray-600"
                      />
                      <Button
                        onClick={handleUpdateProfilePicture}
                        disabled={!profilePicture || isLoading}
                        className="bg-blue-600 hover:bg-blue-700 text-white"
                      >
                        {isLoading ? (
                          <Loader2 className="h-4 w-4 animate-spin mr-2" />
                        ) : (
                          'Upload Picture'
                        )}
                      </Button>
                    </div>
                  </div>
                </div>
              </div>
            )}

            {activeSection === 'members' && (
              <div className="space-y-6">
                <div>
                  <h2 className="text-lg font-semibold mb-2">Invite Members</h2>
                  <p className="text-sm text-muted-foreground mb-4">
                    Invite new members to your group with email notifications. Current: {group.members.length}/
                    {maxGroupSize}.
                  </p>
                  <Button
                    onClick={() => setShowInviteDialog(true)}
                    disabled={group.members.length >= maxGroupSize || isLoading}
                    className="bg-blue-600 hover:bg-blue-700 text-white"
                  >
                    <Code className="h-4 w-4 mr-2" /> Generate Invitation Code
                  </Button>
                </div>

                {/* Current Members */}
                <div className="border-t border-gray-200 dark:border-gray-700 pt-6">
                  <h3 className="text-md font-semibold mb-4">Current Members</h3>
                  <div className="space-y-3">
                    {group.members.map((member) => (
                      <div
                        key={member.userId}
                        className="flex items-center justify-between p-3 bg-gray-50 dark:bg-gray-800 rounded-md border border-gray-200 dark:border-gray-700"
                      >
                        <div className="flex items-center space-x-3">
                          <div className="h-8 w-8 rounded-full bg-blue-100 dark:bg-blue-900 flex items-center justify-center">
                            <User className="h-4 w-4 text-blue-600 dark:text-blue-400" />
                          </div>
                          <div>
                            <p className="text-sm font-medium">
                              {member.displayName || member.userName || "Unknown User"}
                            </p>
                            <p className="text-xs text-muted-foreground">{member.email}</p>
                          </div>
                        </div>
                        <div className="flex items-center gap-2">
                          <Badge variant={member.role === "leader" ? "default" : "secondary"}>
                            {member.role || "Member"}
                          </Badge>
                          {member.userId === group.leaderId && (
                            <Badge variant="outline" className="text-yellow-600 border-yellow-600">
                              Leader
                            </Badge>
                          )}
                        </div>
                      </div>
                    ))}
                  </div>
                </div>

                {/* Active Invites */}
                {invites.length > 0 && (
                  <div className="border-t border-gray-200 dark:border-gray-700 pt-6">
                    <h3 className="text-md font-semibold mb-4">Active Invites</h3>
<<<<<<< HEAD
                    <div className="space-y-4">
                      {invites.map((invite) => (
                        <div
                          key={invite.id}
                          className="p-4 bg-gray-50 dark:bg-gray-800 rounded-md border border-gray-200 dark:border-gray-700"
                        >
                          <div className="flex items-start justify-between">
                            <div className="flex-1">
                              <div className="flex items-center gap-2 mb-2">
                                {invite.email ? (
                                  <Mail className="h-4 w-4 text-blue-600" />
                                ) : (
                                  <Copy className="h-4 w-4 text-gray-600" />
                                )}
                                <p className="text-sm font-medium">
                                  {invite.email ? `Email: ${invite.email}` : "Manual Invite Code"}
                                </p>
                              </div>
                              <div className="flex items-center gap-2 mb-2">
                                <code className="text-xs bg-gray-200 dark:bg-gray-700 px-2 py-1 rounded font-mono">
                                  {invite.code}
                                </code>
                                <Button
                                  variant="ghost"
                                  size="sm"
                                  onClick={() => handleCopyCode(invite.code)}
                                  className="h-6 w-6 p-0"
                                >
                                  {copiedCode === invite.code ? (
                                    <Check className="h-3 w-3 text-green-600" />
                                  ) : (
                                    <Copy className="h-3 w-3" />
                                  )}
                                </Button>
                              </div>
                              <p className="text-xs text-muted-foreground">
                                Expires: {new Date(invite.expiresAt).toLocaleDateString()}
                              </p>
                            </div>
                            <div className="flex flex-col gap-2">
                              {invite.email && (
                                <Button
                                  variant="outline"
                                  size="sm"
                                  onClick={() => handleResendNotification(invite)}
                                  disabled={isLoading}
                                  className="text-xs"
                                >
                                  <Send className="h-3 w-3 mr-1" />
                                  Resend
                                </Button>
                              )}
                              <Button
                                variant="outline"
                                size="sm"
                                onClick={() => handleRevokeInvite(invite.id)}
                                disabled={isLoading}
                                className="text-xs text-red-600 hover:text-red-700"
                              >
                                Revoke
                              </Button>
                            </div>
                          </div>
=======
                    <div className="grid gap-4 md:grid-cols-2">
                      {invites.map((invite) => (
                        <div
                          key={invite.id}
                          className="flex flex-col p-4 bg-white dark:bg-gray-800 rounded-md border border-gray-200 dark:border-gray-700 shadow-sm"
                        >
                          <div className="flex items-center justify-between mb-2">
                            <span className="font-medium text-sm">Invitation Code</span>
                            <Button
                              variant="ghost"
                              size="sm"
                              onClick={() => handleRevokeInvite(invite.id)}
                              disabled={isLoading}
                              className="text-red-600 hover:text-red-700 hover:bg-red-50 dark:hover:bg-red-900/20 h-8 w-8 p-0"
                            >
                              <Trash2 className="h-4 w-4" />
                            </Button>
                          </div>
                          <div className="flex items-center gap-2 mb-1">
                            <p className="font-mono text-sm bg-gray-100 dark:bg-gray-700 px-2 py-1 rounded">
                              {invite.code}
                            </p>
                            <Button 
                              variant="ghost" 
                              size="sm" 
                              className="h-6 w-6 p-0"
                              onClick={() => {
                                navigator.clipboard.writeText(invite.code);
                                toast.success('Copied to clipboard');
                              }}
                            >
                              <Image className="h-3 w-3" />
                            </Button>
                          </div>
                          <p className="text-xs text-muted-foreground mt-auto">
                            Expires: {new Date(invite.expiresAt).toLocaleDateString()}
                          </p>
>>>>>>> 75c66629
                        </div>
                      ))}
                    </div>
                  </div>
                )}
              </div>
            )}

            {activeSection === "general" && (
              <div className="space-y-6">
                <div>
<<<<<<< HEAD
                  <h2 className="text-lg font-semibold mb-2">Group Information</h2>
                  <div className="space-y-4">
                    <div>
                      <Label className="text-sm font-medium">Group Name</Label>
                      <p className="text-sm text-muted-foreground">{group.name}</p>
                    </div>
                    <div>
                      <Label className="text-sm font-medium">Group Username</Label>
                      <p className="text-sm text-muted-foreground">@{group.groupUserName}</p>
                    </div>
                    <div>
                      <Label className="text-sm font-medium">Members</Label>
                      <p className="text-sm text-muted-foreground">
                        {group.members.length} / {maxGroupSize} members
                      </p>
=======
                  <h2 className="text-lg font-semibold mb-2">Roles & Permissions</h2>
                  <p className="text-sm text-muted-foreground mb-4">
                    Manage member roles and permissions within your group.
                  </p>
                  <div className="border-t border-gray-200 dark:border-gray-700 pt-6">
                    <h3 className="text-md font-semibold mb-4">Members</h3>
                    <div className="space-y-4">
                      {group.members.map((member) => (
                        <div
                          key={member.userId}
                          className="flex flex-col sm:flex-row sm:items-center justify-between gap-4 p-4 bg-white dark:bg-gray-800 rounded-md border border-gray-200 dark:border-gray-700 shadow-sm"
                        >
                          <div className="flex items-center gap-3">
                            <div className="h-10 w-10 rounded-full bg-gray-200 dark:bg-gray-700 flex items-center justify-center shrink-0">
                              <User className="h-5 w-5 text-gray-500 dark:text-gray-400" />
                            </div>
                            <div>
                              <p className="text-sm font-medium">
                                {member.displayName || member.userName || 'Unknown User'}
                                {member.userId === group.leaderId && (
                                  <span className="ml-2 inline-flex items-center rounded-full bg-yellow-100 px-2.5 py-0.5 text-xs font-medium text-yellow-800 dark:bg-yellow-900 dark:text-yellow-100">
                                    Leader
                                  </span>
                                )}
                              </p>
                              <p className="text-xs text-muted-foreground">
                                {member.email || 'No email available'}
                              </p>
                            </div>
                          </div>
                          <div className="flex items-center gap-2 ml-13">
                            <span className="text-xs bg-blue-100 text-blue-800 dark:bg-blue-900 dark:text-blue-100 py-1 px-2 rounded-full">
                              {member.role || 'Member'}
                            </span>
                            <Button
                              variant="outline"
                              size="sm"
                              onClick={() => handleOpenRoleDialog(member)}
                              disabled={isLoading || member.userId === session?.user.userId || member.userId === group.leaderId}
                              className="border-gray-300 dark:border-gray-600"
                            >
                              Edit Role
                            </Button>
                          </div>
                        </div>
                      ))}
>>>>>>> 75c66629
                    </div>
                  </div>
                </div>
              </div>
            )}

            {activeSection === "danger" && (
              <div>
                <h2 className="text-lg font-semibold text-red-600 mb-2">Danger Zone</h2>
                <div className="border border-red-300 dark:border-red-800 rounded-md p-6 bg-red-50 dark:bg-red-900/10">
                  <div className="flex flex-col sm:flex-row sm:items-center justify-between gap-4">
                    <div>
                      <p className="text-sm font-medium">Delete this group</p>
                      <p className="text-sm text-muted-foreground">
                        This action cannot be undone. All group data will be permanently deleted.
                      </p>
                    </div>
                    <Button
                      variant="outline"
<<<<<<< HEAD
                      className="border-red-300 dark:border-red-800 text-red-600 hover:text-red-700"
=======
                      className="border-red-300 dark:border-red-800 text-red-600 hover:text-red-700 hover:bg-red-50 dark:hover:bg-red-900/20 sm:self-start"
                      onClick={() => setShowDeleteDialog(true)}
>>>>>>> 75c66629
                      disabled={isLoading}
                    >
                      <Trash2 className="h-4 w-4 mr-2" /> Delete Group
                    </Button>
                  </div>
                </div>
              </div>
            )}
          </CardContent>
        </Card>
      </main>

      {/* Enhanced Invite Dialog */}
      <Dialog open={showInviteDialog} onOpenChange={setShowInviteDialog}>
        <DialogContent className="border-gray-200 dark:border-gray-700 max-w-md">
          <DialogHeader>
<<<<<<< HEAD
            <DialogTitle className="flex items-center gap-2">
              <UserPlus className="h-5 w-5" />
              Invite a Member
            </DialogTitle>
            <DialogDescription>
              Send an invitation with email notification or generate a shareable code.
            </DialogDescription>
          </DialogHeader>
          <div className="space-y-4 py-4">
            <div className="space-y-2">
              <Label htmlFor="inviteEmail" className="flex items-center gap-2">
                <Mail className="h-4 w-4" />
                Email Address
              </Label>
              <Input
                id="inviteEmail"
                type="email"
                value={inviteEmail}
                onChange={(e) => {
                  setInviteEmail(e.target.value)
                  setInviteError("")
                }}
                placeholder="member@example.com"
                className={`border-gray-300 dark:border-gray-600 ${inviteError ? "border-red-500" : ""}`}
              />
              {inviteError && <p className="text-sm text-red-500">{inviteError}</p>}
              <p className="text-xs text-muted-foreground">
                We'll send an email notification with the invitation details.
              </p>
            </div>
=======
            <DialogTitle>Generate Invitation Code</DialogTitle>
            <DialogDescription>
              Create an invitation code that can be shared with new members
            </DialogDescription>
          </DialogHeader>
          <div className="space-y-4 py-4">
            <p className="text-sm">
              This will generate a unique invitation code that you can share with new members. 
              They can use this code to join your group.
            </p>
            <p className="text-sm text-muted-foreground">
              The code will expire after 24 hours.
            </p>
          </div>
          <DialogFooter>
            <Button
              variant="outline"
              onClick={() => setShowInviteDialog(false)}
              className="border-gray-300 dark:border-gray-600"
            >
              Cancel
            </Button>
            <Button
              onClick={handleCreateInvite}
              disabled={isLoading}
              className="bg-blue-600 hover:bg-blue-700 text-white"
            >
              {isLoading ? (
                <Loader2 className="h-4 w-4 animate-spin mr-2" />
              ) : (
                'Generate Code'
              )}
            </Button>
          </DialogFooter>
        </DialogContent>
      </Dialog>

      {/* Delete Confirmation Dialog */}
      <Dialog open={showDeleteDialog} onOpenChange={setShowDeleteDialog}>
        <DialogContent className="border-gray-200 dark:border-gray-700">
          <DialogHeader>
            <DialogTitle>Delete Group</DialogTitle>
            <DialogDescription>
              Are you sure you want to delete the group "{group.name}"? This action cannot be undone, and all associated data (projects, repositories, etc.) will be permanently deleted.
            </DialogDescription>
          </DialogHeader>
          <DialogFooter>
            <Button
              variant="outline"
              onClick={() => setShowDeleteDialog(false)}
              className="border-gray-300 dark:border-gray-600"
            >
              Cancel
            </Button>
            <Button
              variant="outline"
              className="border-red-300 dark:border-red-800 text-red-600 hover:text-red-700"
              onClick={handleDeleteGroup}
              disabled={isLoading}
            >
              {isLoading ? (
                <Loader2 className="h-4 w-4 animate-spin mr-2" />
              ) : (
                'Delete Group'
              )}
            </Button>
          </DialogFooter>
        </DialogContent>
      </Dialog>
>>>>>>> 75c66629

            <div className="space-y-2">
              <Label htmlFor="inviteMessage">Personal Message (Optional)</Label>
              <Textarea
                id="inviteMessage"
                value={inviteMessage}
                onChange={(e) => setInviteMessage(e.target.value)}
                placeholder="Add a personal message to your invitation..."
                className="border-gray-300 dark:border-gray-600 min-h-[80px]"
                maxLength={500}
              />
              <p className="text-xs text-muted-foreground">{inviteMessage.length}/500 characters</p>
            </div>

            {notificationSent && (
              <div className="p-3 bg-green-50 dark:bg-green-900/20 border border-green-200 dark:border-green-800 rounded-md">
                <div className="flex items-center gap-2">
                  <Check className="h-4 w-4 text-green-600" />
                  <p className="text-sm text-green-800 dark:text-green-200">Notification sent successfully! 🎉</p>
                </div>
              </div>
            )}
          </div>
          <DialogFooter>
            <Button
              variant="outline"
              onClick={() => {
                setShowInviteDialog(false)
                setInviteEmail("")
                setInviteMessage("")
                setInviteError("")
                setNotificationSent(false)
              }}
              className="border-gray-300 dark:border-gray-600"
            >
              Cancel
            </Button>
            <Button
              onClick={handleCreateInvite}
              disabled={isLoading}
              className="bg-blue-600 hover:bg-blue-700 text-white"
            >
              {isLoading ? (
                <Loader2 className="h-4 w-4 animate-spin mr-2" />
              ) : (
                <>
                  <Send className="h-4 w-4 mr-2" />
                  Create Invite
                </>
              )}
            </Button>
          </DialogFooter>
        </DialogContent>
      </Dialog>
    </div>
  )
}<|MERGE_RESOLUTION|>--- conflicted
+++ resolved
@@ -20,11 +20,7 @@
   DialogTitle,
 } from '@/components/ui/dialog';
 import { toast } from 'sonner';
-<<<<<<< HEAD
-import { Loader2, Trash2, UserPlus,  Users, Settings, User } from 'lucide-react';
-=======
 import { Loader2, Trash2, UserPlus, Image, Users, Settings, User, Code } from 'lucide-react';
->>>>>>> 75c66629
 import { z } from 'zod';
 import { Group, GroupInvite } from '@prisma/client';
 import {
@@ -50,31 +46,6 @@
 });
 
 interface GroupSettingsProps {
-<<<<<<< HEAD
-  group: {
-    id: string
-    name: string
-    groupUserName: string
-    leaderId: string
-    members: { userId: string; userName?: string; displayName?: string; email?: string; role?: string }[]
-    invites: { id: string; code: string; email: string | null; expiresAt: string; createdAt: string }[]
-  }
-  maxGroupSize: number
-  isLeader: boolean
-  onUpdate: () => void
-}
-
-export default function EnhancedGroupSettings({ group, maxGroupSize, isLeader, onUpdate }: GroupSettingsProps) {
-  const [activeSection, setActiveSection] = useState("members")
-  const [isLoading, setIsLoading] = useState(false)
-  const [showInviteDialog, setShowInviteDialog] = useState(false)
-  const [inviteEmail, setInviteEmail] = useState("")
-  const [inviteMessage, setInviteMessage] = useState("")
-  const [inviteError, setInviteError] = useState("")
-  const [invites, setInvites] = useState(group.invites)
-  const [copiedCode, setCopiedCode] = useState<string | null>(null)
-  const [notificationSent, setNotificationSent] = useState(false)
-=======
   group: Group & {
     id: string;
     members: { userId: string; userName?: string; displayName?: string; email?: string; role?: string }[];
@@ -111,7 +82,6 @@
     canCreateRepositories: false,
     canInviteMembers: false,
   });
->>>>>>> 75c66629
 
   // Fetch active invites when component mounts
   useEffect(() => {
@@ -268,17 +238,6 @@
 
   // Create invite
   const handleCreateInvite = async () => {
-<<<<<<< HEAD
-    setInviteError("")
-    setNotificationSent(false)
-
-    if (!inviteEmail && !inviteMessage) {
-      setInviteError("Please provide an email address")
-      return
-    }
-
-=======
->>>>>>> 75c66629
     if (group.members.length >= maxGroupSize) {
       toast.error("Group is full", {
         description: `Cannot invite more members. Maximum group size is ${maxGroupSize}.`,
@@ -295,12 +254,8 @@
 
     try {
       setIsLoading(true);
-<<<<<<< HEAD
-      const response = await fetch(`/api/groups/${group.groupUserName}/invites`, {
-=======
       // Use the correct API endpoint for generating invitation codes
       const response = await fetch(`/api/groups/${group.groupUserName}/invite-code`, {
->>>>>>> 75c66629
         method: 'POST',
         headers: { 'Content-Type': 'application/json' },
         body: JSON.stringify({ 
@@ -320,17 +275,22 @@
         createdAt: new Date().toISOString(),
       }
 
-<<<<<<< HEAD
-      if (inviteEmail.trim()) {
-        setNotificationSent(true)
-        toast.success("Invite created and notification sent!", {
-          description: `Invitation sent to ${inviteEmail} with email notification.`,
-        })
-      } else {
-        toast.success("Invite created", {
-          description: `Invitation code generated: ${newInvite.code}`,
-        })
-      }
+      toast.success('Invite code generated', {
+        description: `Invitation code: ${data.inviteCode}`,
+      });
+      
+      // Refresh the list of invites from the server
+      fetchActiveInvites();
+      setShowInviteDialog(false);
+    } catch (error) {
+      const errorMessage = error instanceof Error ? error.message : 'Something went wrong';
+      toast.error('Error generating invite code', {
+        description: errorMessage,
+      });
+    } finally {
+      setIsLoading(false);
+    }
+  };
 
       setInvites([...invites, newInvite])
       setInviteEmail("")
@@ -340,20 +300,6 @@
       toast.error("Error creating invite", {
         description: "Something went wrong while creating the invitation.",
       })
-=======
-      toast.success('Invite code generated', {
-        description: `Invitation code: ${data.inviteCode}`,
-      });
-      
-      // Refresh the list of invites from the server
-      fetchActiveInvites();
-      setShowInviteDialog(false);
-    } catch (error) {
-      const errorMessage = error instanceof Error ? error.message : 'Something went wrong';
-      toast.error('Error generating invite code', {
-        description: errorMessage,
-      });
->>>>>>> 75c66629
     } finally {
       setIsLoading(false)
     }
@@ -390,12 +336,6 @@
         method: 'DELETE',
       });
 
-<<<<<<< HEAD
-      toast.success("Invite revoked", {
-        description: "The invitation has been revoked.",
-      })
-      setInvites(invites.filter((invite) => invite.id !== inviteId))
-=======
       const data = await response.json();
 
       if (!response.ok) {
@@ -408,7 +348,6 @@
       
       // Refresh the invites list instead of manually filtering
       fetchActiveInvites();
->>>>>>> 75c66629
     } catch (error) {
       toast.error("Error revoking invite", {
         description: "Something went wrong while revoking the invitation.",
@@ -425,8 +364,6 @@
       return
     }
 
-<<<<<<< HEAD
-=======
   // Delete group
   const handleDeleteGroup = async () => {
     if (!group.groupUserName) {
@@ -436,7 +373,6 @@
       return;
     }
 
->>>>>>> 75c66629
     try {
       setIsLoading(true);
       const response = await fetch(`/api/groups/${group.groupUserName}`, {
@@ -574,16 +510,11 @@
           <CardContent className="p-4">
             {/* Mobile Dropdown */}
             <div className="md:hidden mb-4">
-<<<<<<< HEAD
-              <Select value={activeSection} onValueChange={setActiveSection}>
-                <SelectTrigger>
-=======
               <Select
                 value={activeSection}
                 onValueChange={setActiveSection}
               >
                 <SelectTrigger className="bg-white dark:bg-gray-800">
->>>>>>> 75c66629
                   <SelectValue placeholder="Select a section" />
                 </SelectTrigger>
                 <SelectContent>
@@ -629,11 +560,7 @@
                 <div>
                   <h2 className="text-lg font-semibold mb-2">Group Username</h2>
                   <p className="text-sm text-muted-foreground mb-4">
-<<<<<<< HEAD
-                    Update your groups unique username.
-=======
                     Update your group's unique username. This will be used for your repositories and projects.
->>>>>>> 75c66629
                   </p>
                   <div className="max-w-md space-y-2">
                     <Label htmlFor="groupUserName">Username</Label>
@@ -724,111 +651,9 @@
                     <Code className="h-4 w-4 mr-2" /> Generate Invitation Code
                   </Button>
                 </div>
-
-                {/* Current Members */}
-                <div className="border-t border-gray-200 dark:border-gray-700 pt-6">
-                  <h3 className="text-md font-semibold mb-4">Current Members</h3>
-                  <div className="space-y-3">
-                    {group.members.map((member) => (
-                      <div
-                        key={member.userId}
-                        className="flex items-center justify-between p-3 bg-gray-50 dark:bg-gray-800 rounded-md border border-gray-200 dark:border-gray-700"
-                      >
-                        <div className="flex items-center space-x-3">
-                          <div className="h-8 w-8 rounded-full bg-blue-100 dark:bg-blue-900 flex items-center justify-center">
-                            <User className="h-4 w-4 text-blue-600 dark:text-blue-400" />
-                          </div>
-                          <div>
-                            <p className="text-sm font-medium">
-                              {member.displayName || member.userName || "Unknown User"}
-                            </p>
-                            <p className="text-xs text-muted-foreground">{member.email}</p>
-                          </div>
-                        </div>
-                        <div className="flex items-center gap-2">
-                          <Badge variant={member.role === "leader" ? "default" : "secondary"}>
-                            {member.role || "Member"}
-                          </Badge>
-                          {member.userId === group.leaderId && (
-                            <Badge variant="outline" className="text-yellow-600 border-yellow-600">
-                              Leader
-                            </Badge>
-                          )}
-                        </div>
-                      </div>
-                    ))}
-                  </div>
-                </div>
-
-                {/* Active Invites */}
                 {invites.length > 0 && (
                   <div className="border-t border-gray-200 dark:border-gray-700 pt-6">
                     <h3 className="text-md font-semibold mb-4">Active Invites</h3>
-<<<<<<< HEAD
-                    <div className="space-y-4">
-                      {invites.map((invite) => (
-                        <div
-                          key={invite.id}
-                          className="p-4 bg-gray-50 dark:bg-gray-800 rounded-md border border-gray-200 dark:border-gray-700"
-                        >
-                          <div className="flex items-start justify-between">
-                            <div className="flex-1">
-                              <div className="flex items-center gap-2 mb-2">
-                                {invite.email ? (
-                                  <Mail className="h-4 w-4 text-blue-600" />
-                                ) : (
-                                  <Copy className="h-4 w-4 text-gray-600" />
-                                )}
-                                <p className="text-sm font-medium">
-                                  {invite.email ? `Email: ${invite.email}` : "Manual Invite Code"}
-                                </p>
-                              </div>
-                              <div className="flex items-center gap-2 mb-2">
-                                <code className="text-xs bg-gray-200 dark:bg-gray-700 px-2 py-1 rounded font-mono">
-                                  {invite.code}
-                                </code>
-                                <Button
-                                  variant="ghost"
-                                  size="sm"
-                                  onClick={() => handleCopyCode(invite.code)}
-                                  className="h-6 w-6 p-0"
-                                >
-                                  {copiedCode === invite.code ? (
-                                    <Check className="h-3 w-3 text-green-600" />
-                                  ) : (
-                                    <Copy className="h-3 w-3" />
-                                  )}
-                                </Button>
-                              </div>
-                              <p className="text-xs text-muted-foreground">
-                                Expires: {new Date(invite.expiresAt).toLocaleDateString()}
-                              </p>
-                            </div>
-                            <div className="flex flex-col gap-2">
-                              {invite.email && (
-                                <Button
-                                  variant="outline"
-                                  size="sm"
-                                  onClick={() => handleResendNotification(invite)}
-                                  disabled={isLoading}
-                                  className="text-xs"
-                                >
-                                  <Send className="h-3 w-3 mr-1" />
-                                  Resend
-                                </Button>
-                              )}
-                              <Button
-                                variant="outline"
-                                size="sm"
-                                onClick={() => handleRevokeInvite(invite.id)}
-                                disabled={isLoading}
-                                className="text-xs text-red-600 hover:text-red-700"
-                              >
-                                Revoke
-                              </Button>
-                            </div>
-                          </div>
-=======
                     <div className="grid gap-4 md:grid-cols-2">
                       {invites.map((invite) => (
                         <div
@@ -866,7 +691,6 @@
                           <p className="text-xs text-muted-foreground mt-auto">
                             Expires: {new Date(invite.expiresAt).toLocaleDateString()}
                           </p>
->>>>>>> 75c66629
                         </div>
                       ))}
                     </div>
@@ -878,23 +702,6 @@
             {activeSection === "general" && (
               <div className="space-y-6">
                 <div>
-<<<<<<< HEAD
-                  <h2 className="text-lg font-semibold mb-2">Group Information</h2>
-                  <div className="space-y-4">
-                    <div>
-                      <Label className="text-sm font-medium">Group Name</Label>
-                      <p className="text-sm text-muted-foreground">{group.name}</p>
-                    </div>
-                    <div>
-                      <Label className="text-sm font-medium">Group Username</Label>
-                      <p className="text-sm text-muted-foreground">@{group.groupUserName}</p>
-                    </div>
-                    <div>
-                      <Label className="text-sm font-medium">Members</Label>
-                      <p className="text-sm text-muted-foreground">
-                        {group.members.length} / {maxGroupSize} members
-                      </p>
-=======
                   <h2 className="text-lg font-semibold mb-2">Roles & Permissions</h2>
                   <p className="text-sm text-muted-foreground mb-4">
                     Manage member roles and permissions within your group.
@@ -941,7 +748,6 @@
                           </div>
                         </div>
                       ))}
->>>>>>> 75c66629
                     </div>
                   </div>
                 </div>
@@ -961,12 +767,8 @@
                     </div>
                     <Button
                       variant="outline"
-<<<<<<< HEAD
-                      className="border-red-300 dark:border-red-800 text-red-600 hover:text-red-700"
-=======
                       className="border-red-300 dark:border-red-800 text-red-600 hover:text-red-700 hover:bg-red-50 dark:hover:bg-red-900/20 sm:self-start"
                       onClick={() => setShowDeleteDialog(true)}
->>>>>>> 75c66629
                       disabled={isLoading}
                     >
                       <Trash2 className="h-4 w-4 mr-2" /> Delete Group
@@ -983,38 +785,6 @@
       <Dialog open={showInviteDialog} onOpenChange={setShowInviteDialog}>
         <DialogContent className="border-gray-200 dark:border-gray-700 max-w-md">
           <DialogHeader>
-<<<<<<< HEAD
-            <DialogTitle className="flex items-center gap-2">
-              <UserPlus className="h-5 w-5" />
-              Invite a Member
-            </DialogTitle>
-            <DialogDescription>
-              Send an invitation with email notification or generate a shareable code.
-            </DialogDescription>
-          </DialogHeader>
-          <div className="space-y-4 py-4">
-            <div className="space-y-2">
-              <Label htmlFor="inviteEmail" className="flex items-center gap-2">
-                <Mail className="h-4 w-4" />
-                Email Address
-              </Label>
-              <Input
-                id="inviteEmail"
-                type="email"
-                value={inviteEmail}
-                onChange={(e) => {
-                  setInviteEmail(e.target.value)
-                  setInviteError("")
-                }}
-                placeholder="member@example.com"
-                className={`border-gray-300 dark:border-gray-600 ${inviteError ? "border-red-500" : ""}`}
-              />
-              {inviteError && <p className="text-sm text-red-500">{inviteError}</p>}
-              <p className="text-xs text-muted-foreground">
-                We'll send an email notification with the invitation details.
-              </p>
-            </div>
-=======
             <DialogTitle>Generate Invitation Code</DialogTitle>
             <DialogDescription>
               Create an invitation code that can be shared with new members
@@ -1032,7 +802,13 @@
           <DialogFooter>
             <Button
               variant="outline"
-              onClick={() => setShowInviteDialog(false)}
+              onClick={() => {
+                setShowInviteDialog(false)
+                setInviteEmail("")
+                setInviteMessage("")
+                setInviteError("")
+                setNotificationSent(false)
+              }}
               className="border-gray-300 dark:border-gray-600"
             >
               Cancel
@@ -1084,26 +860,67 @@
           </DialogFooter>
         </DialogContent>
       </Dialog>
->>>>>>> 75c66629
-
+
+      {/* Role Management Dialog */}
+      <Dialog open={showRoleDialog} onOpenChange={setShowRoleDialog}>
+        <DialogContent className="border-gray-200 dark:border-gray-700">
+          <DialogHeader>
+            <DialogTitle>Manage Member Role</DialogTitle>
+            <DialogDescription>
+              Update role and permissions for {memberToEdit?.displayName || memberToEdit?.userName || 'this member'}.
+            </DialogDescription>
+          </DialogHeader>
+          <div className="space-y-4 py-4">
             <div className="space-y-2">
-              <Label htmlFor="inviteMessage">Personal Message (Optional)</Label>
-              <Textarea
-                id="inviteMessage"
-                value={inviteMessage}
-                onChange={(e) => setInviteMessage(e.target.value)}
-                placeholder="Add a personal message to your invitation..."
-                className="border-gray-300 dark:border-gray-600 min-h-[80px]"
-                maxLength={500}
-              />
-              <p className="text-xs text-muted-foreground">{inviteMessage.length}/500 characters</p>
+              <Label htmlFor="role">Role</Label>
+              <Select value={selectedRole} onValueChange={handleRoleChange}>
+                <SelectTrigger className="border-gray-300 dark:border-gray-600">
+                  <SelectValue placeholder="Select a role" />
+                </SelectTrigger>
+                <SelectContent>
+                  {roles.map((role) => (
+                    <SelectItem key={role.id} value={role.id}>
+                      {role.label}
+                    </SelectItem>
+                  ))}
+                </SelectContent>
+              </Select>
             </div>
 
-            {notificationSent && (
-              <div className="p-3 bg-green-50 dark:bg-green-900/20 border border-green-200 dark:border-green-800 rounded-md">
-                <div className="flex items-center gap-2">
-                  <Check className="h-4 w-4 text-green-600" />
-                  <p className="text-sm text-green-800 dark:text-green-200">Notification sent successfully! 🎉</p>
+            {selectedRole === 'custom' && (
+              <div className="space-y-4 pt-4 border-t border-gray-200 dark:border-gray-700">
+                <h4 className="text-sm font-semibold">Custom Permissions</h4>
+                <div className="space-y-2">
+                  <div className="flex items-center justify-between">
+                    <Label htmlFor="createProjects" className="flex-1">Can create projects</Label>
+                    <input
+                      type="checkbox"
+                      id="createProjects"
+                      checked={memberPermissions.canCreateProjects}
+                      onChange={(e) => setMemberPermissions({...memberPermissions, canCreateProjects: e.target.checked})}
+                      className="h-4 w-4 rounded border-gray-300 dark:border-gray-600"
+                    />
+                  </div>
+                  <div className="flex items-center justify-between">
+                    <Label htmlFor="createRepositories" className="flex-1">Can create repositories</Label>
+                    <input
+                      type="checkbox"
+                      id="createRepositories"
+                      checked={memberPermissions.canCreateRepositories}
+                      onChange={(e) => setMemberPermissions({...memberPermissions, canCreateRepositories: e.target.checked})}
+                      className="h-4 w-4 rounded border-gray-300 dark:border-gray-600"
+                    />
+                  </div>
+                  <div className="flex items-center justify-between">
+                    <Label htmlFor="inviteMembers" className="flex-1">Can invite members</Label>
+                    <input
+                      type="checkbox"
+                      id="inviteMembers"
+                      checked={memberPermissions.canInviteMembers}
+                      onChange={(e) => setMemberPermissions({...memberPermissions, canInviteMembers: e.target.checked})}
+                      className="h-4 w-4 rounded border-gray-300 dark:border-gray-600"
+                    />
+                  </div>
                 </div>
               </div>
             )}
@@ -1111,29 +928,20 @@
           <DialogFooter>
             <Button
               variant="outline"
-              onClick={() => {
-                setShowInviteDialog(false)
-                setInviteEmail("")
-                setInviteMessage("")
-                setInviteError("")
-                setNotificationSent(false)
-              }}
+              onClick={() => setShowRoleDialog(false)}
               className="border-gray-300 dark:border-gray-600"
             >
               Cancel
             </Button>
             <Button
-              onClick={handleCreateInvite}
+              onClick={handleUpdateMemberRole}
               disabled={isLoading}
               className="bg-blue-600 hover:bg-blue-700 text-white"
             >
               {isLoading ? (
                 <Loader2 className="h-4 w-4 animate-spin mr-2" />
               ) : (
-                <>
-                  <Send className="h-4 w-4 mr-2" />
-                  Create Invite
-                </>
+                'Update Role'
               )}
             </Button>
           </DialogFooter>
