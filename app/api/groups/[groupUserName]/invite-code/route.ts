import { NextResponse } from 'next/server';
import { getServerSession } from 'next-auth';
import { authOptions } from '@/app/api/auth/[...nextauth]/route';
import { randomBytes } from 'crypto';
import { db } from '@/lib/db';

// Default expiration time for invite codes (24 hours)
const INVITE_EXPIRATION_HOURS = 24;

export async function POST(
  request: Request,
  { params }: { params: { groupUserName: string } }
) {
  try {
    // Check authentication
    const session = await getServerSession(authOptions);
    if (!session?.user) {
      return NextResponse.json({ message: 'Unauthorized' }, { status: 401 });
    }

    const groupUserName = params.groupUserName;

    // Check if the group exists
    const group = await db.group.findUnique({
<<<<<<< HEAD
      where: { groupUserName: groupId },
=======
      where: { groupUserName },
>>>>>>> 75c66629
      include: {
        members: {
          select: {
            userId: true,
          },
        },
      },
    });

    if (!group) {
      return NextResponse.json(
        { message: 'Group not found' },
        { status: 404 }
      );
    }

    // Check if user is authorized (is group leader or admin)
    const isGroupLeader = group.leaderId === session.user.userId;
    const isAdmin = session.user.role === 'ADMIN';
    
    if (!isGroupLeader && !isAdmin) {
      return NextResponse.json(
        { message: 'Only group leaders can generate invite codes' },
        { status: 403 }
      );
    }

    // Check group size limit (from request body or default to system limit)
    const { email } = await request.json().catch(() => ({}));
    
    // Get max group size from database rules
    const rule = await db.rule.findFirst();
    const maxGroupSize = rule?.maxGroupSize || 5; // Default to 5 if not specified
    
    // Check if group is already full
    if (group.members.length >= maxGroupSize) {
      return NextResponse.json(
        { message: `Group is already at maximum capacity (${maxGroupSize})` },
        { status: 400 }
      );
    }

    // Generate a unique invite code
    const inviteCode = generateInviteCode();
    
    // Calculate expiration time (24 hours from now)
    const expiresAt = new Date();
    expiresAt.setHours(expiresAt.getHours() + INVITE_EXPIRATION_HOURS);
    
    // Create the invitation in the database
    const invitation = await db.groupInvite.create({
      data: {
        code: inviteCode,
        expiresAt,
<<<<<<< HEAD
       groupUserName: group.groupUserName,
=======
        groupUserName,
>>>>>>> 75c66629
        createdById: session.user.userId,
        email: email || null,
      },
    });
    
    return NextResponse.json({ 
      id: invitation.id,
      inviteCode: invitation.code,
      expiresAt: invitation.expiresAt,
      message: `Invitation created successfully. Valid for ${INVITE_EXPIRATION_HOURS} hours.`
    }, { status: 201 });
  } catch (error) {
    console.error('Error generating invite code:', error);
    return NextResponse.json(
      { message: 'Error generating invite code' },
      { status: 500 }
    );
  }
}

// Get information about an invite code
export async function GET(
  request: Request,
  { params }: { params: { groupUserName: string } }
) {
  try {
    // Check authentication
    const session = await getServerSession(authOptions);
    if (!session?.user) {
      return NextResponse.json({ message: 'Unauthorized' }, { status: 401 });
    }

    const groupUserName = params.groupUserName;
    const url = new URL(request.url);
    const code = url.searchParams.get('code');

    // If code is provided, get specific invitation
    if (code) {
      const invitation = await db.groupInvite.findUnique({
        where: { code },
        include: {
          group: {
            select: {
              name: true,
              description: true,
              members: {
                select: {
                  userId: true,
                },
              },
            },
          },
        },
      });

<<<<<<< HEAD
      if (!invitation || invitation.groupUserName !== groupId) {
=======
      if (!invitation || invitation.groupUserName !== groupUserName) {
>>>>>>> 75c66629
        return NextResponse.json(
          { message: 'Invitation not found' },
          { status: 404 }
        );
      }

      // Check if invitation is expired
      if (invitation.expiresAt < new Date()) {
        return NextResponse.json(
          { message: 'Invitation has expired' },
          { status: 410 } // Gone
        );
      }

      // Check if already used
      if (invitation.usedAt) {
        return NextResponse.json(
          { message: 'Invitation has already been used' },
          { status: 410 } // Gone
        );
      }

      return NextResponse.json({
        invitation: {
          code: invitation.code,
          expiresAt: invitation.expiresAt,
          group: {
            groupUserName,
            name: invitation.group.name,
            description: invitation.group.description,
            memberCount: invitation.group.members.length,
          },
        },
      });
    }

    // Otherwise, list all active invitations for the group
    // Authorization: Only group leader or admin can see all invitations
    const group = await db.group.findUnique({
<<<<<<< HEAD
      where: { groupUserName: groupId },
=======
      where: { groupUserName },
>>>>>>> 75c66629
    });

    if (!group) {
      return NextResponse.json(
        { message: 'Group not found' },
        { status: 404 }
      );
    }

    const isGroupLeader = group.leaderId === session.user.userId;
    const isAdmin = session.user.role === 'ADMIN';

    if (!isGroupLeader && !isAdmin) {
      return NextResponse.json(
        { message: 'Only group leaders can view all invitations' },
        { status: 403 }
      );
    }

    const invitations = await db.groupInvite.findMany({
      where: {
<<<<<<< HEAD
        groupUserName: "some-group-username",
=======
        groupUserName,
>>>>>>> 75c66629
        expiresAt: { gt: new Date() }, // Only active invitations
        usedAt: null, // Only unused invitations
      },
      orderBy: {
        createdAt: 'desc',
      },
      select: {
        id: true,
        code: true,
        email: true,
        expiresAt: true,
        createdAt: true,
        groupUserName: true,
        usedAt: true,
        createdById: true
      }
    });

    return NextResponse.json({ invitations });
  } catch (error) {
    console.error('Error fetching invite code:', error);
    return NextResponse.json(
      { message: 'Error fetching invite code' },
      { status: 500 }
    );
  }
}

// Generate a secure random invite code
function generateInviteCode(): string {
  // Generate a random code (8 characters, alphanumeric)
  // Using crypto.randomBytes for cryptographic security
  return randomBytes(6)
    .toString('hex')
    .toUpperCase();
} <|MERGE_RESOLUTION|>--- conflicted
+++ resolved
@@ -22,11 +22,7 @@
 
     // Check if the group exists
     const group = await db.group.findUnique({
-<<<<<<< HEAD
-      where: { groupUserName: groupId },
-=======
       where: { groupUserName },
->>>>>>> 75c66629
       include: {
         members: {
           select: {
@@ -81,11 +77,7 @@
       data: {
         code: inviteCode,
         expiresAt,
-<<<<<<< HEAD
-       groupUserName: group.groupUserName,
-=======
         groupUserName,
->>>>>>> 75c66629
         createdById: session.user.userId,
         email: email || null,
       },
@@ -141,11 +133,7 @@
         },
       });
 
-<<<<<<< HEAD
-      if (!invitation || invitation.groupUserName !== groupId) {
-=======
       if (!invitation || invitation.groupUserName !== groupUserName) {
->>>>>>> 75c66629
         return NextResponse.json(
           { message: 'Invitation not found' },
           { status: 404 }
@@ -185,11 +173,7 @@
     // Otherwise, list all active invitations for the group
     // Authorization: Only group leader or admin can see all invitations
     const group = await db.group.findUnique({
-<<<<<<< HEAD
-      where: { groupUserName: groupId },
-=======
       where: { groupUserName },
->>>>>>> 75c66629
     });
 
     if (!group) {
@@ -211,11 +195,7 @@
 
     const invitations = await db.groupInvite.findMany({
       where: {
-<<<<<<< HEAD
-        groupUserName: "some-group-username",
-=======
         groupUserName,
->>>>>>> 75c66629
         expiresAt: { gt: new Date() }, // Only active invitations
         usedAt: null, // Only unused invitations
       },
