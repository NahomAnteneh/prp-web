generator client {
  provider = "prisma-client-js"
}

generator json {
  provider = "prisma-json-types-generator"
}

datasource db {
  provider = "postgresql"
  url      = env("DATABASE_URL")
}

model User {
  userId               String               @unique
  firstName            String
  lastName             String
  /// Institutional email address
  email                String               @unique
  /// Store hashed passwords only
  passwordHash         String
  role                 Role                 @default(STUDENT)
  passwordResetToken   String?              @unique
  passwordResetExpires DateTime?
  profileInfo          Json?
  /// Note: Application logic must ensure a user isn't assigned as both Advisor and Evaluator *for the same project*.: string; expertise?: string[]; bio?: string }
  createdAt            DateTime             @default(now())
  updatedAt            DateTime             @updatedAt
  advisorRequestsMade  AdvisorRequest[]     @relation("AdvisorRequester")
  announcementsCreated Announcement[]       @relation("AnnouncementCreator")
  commitsAuthored      Commit[]             @relation("CommitAuthor")
  documentsUploaded    Document[]
  evaluationsProvided  Evaluation[]         @relation("EvaluationAuthor")
  feedbackProvided     Feedback[]           @relation("FeedbackAuthor")
  groupsLed            Group[]              @relation("GroupLeader")
  invitesCreated       GroupInvite[]        @relation("InviteCreator")
  groupsMemberOf       GroupMember[]
  mergeRequestsCreated MergeRequest[]       @relation("MergeRequestCreator")
  mergeRequestsReviews MergeRequestReview[] @relation("MergeRequestReviewer")
  notifications        Notification[]       @relation("NotificationRecipient")
  advisedProjects      Project[]            @relation("ProjectAdvisor")
  evaluatedProjects    ProjectEvaluator[]
  tasksAssigned        Task[]               @relation("TaskAssignee")
  tasksCreated         Task[]               @relation("TaskCreator")
  repositoriesOwned    Repository[]         @relation("RepositoryOwner")
  /// Each repository belongs to one user

  @@index([userId])
  @@index([email])
}

/// Represents a project group formed by students
model Group {
  groupUserName       String              @id
  name                String
  description         String?
  createdAt           DateTime            @default(now())
  updatedAt           DateTime            @updatedAt
  /// ID of the student who is the group leader
  leaderId            String
  advisorRequests     AdvisorRequest[]
  leader              User                @relation("GroupLeader", fields: [leaderId], references: [userId])
  invites             GroupInvite[]
  members             GroupMember[]
  projects            Project[]           @relation("GroupProjects")
  projectRepositories ProjectRepository[]
  repositories        Repository[]        @relation("GroupOwnedRepository")

  @@index([name])
}

/// Join table for Group Members (Many-to-Many between User and Group)
model GroupMember {
  groupUserName String
  userId        String
  joinedAt      DateTime @default(now())
  group         Group    @relation(fields: [groupUserName], references: [groupUserName], onDelete: Cascade)
  user          User     @relation(fields: [userId], references: [userId], onDelete: Cascade)

  @@id([groupUserName, userId])
  @@index([userId])
}

/// Represents a final-year project
model Project {
  id                String              @id @default(cuid())
  title             String
  description       String?
  /// Status of the project using a predefined enum
  status            ProjectStatus       @default(ACTIVE)
  isPrivate         Boolean             @default(false)
  submissionDate    DateTime?
  archived          Boolean             @default(false)
  createdAt         DateTime            @default(now())
  updatedAt         DateTime            @updatedAt
  groupUserName     String
  advisorId         String?
  documents         Document[]
  evaluations       Evaluation[]
  feedback          Feedback[]
  advisor           User?               @relation("ProjectAdvisor", fields: [advisorId], references: [userId])
  group             Group               @relation("GroupProjects", fields: [groupUserName], references: [groupUserName], onDelete: Cascade)
  projectEvaluators ProjectEvaluator[]
  repositories      ProjectRepository[]
  tasks             Task[]

  @@index([title])
  @@index([groupUserName])
  @@index([advisorId])
  @@index([status])
}

/// Join table for Project Evaluators (Many-to-Many between Project and User (Evaluator role))
model ProjectEvaluator {
  projectId   String
  evaluatorId String
  assignedAt  DateTime @default(now())
  evaluator   User     @relation(fields: [evaluatorId], references: [userId], onDelete: Cascade)
  project     Project  @relation(fields: [projectId], references: [id], onDelete: Cascade)

  @@id([projectId, evaluatorId])
  @@index([evaluatorId])
}

model ProjectRepository {
  projectId      String
  repositoryName String
  groupUserName  String
  assignedAt     DateTime   @default(now())
  group          Group      @relation(fields: [groupUserName], references: [groupUserName], onDelete: Cascade)
  project        Project    @relation(fields: [projectId], references: [id], onDelete: Cascade)
  repository     Repository @relation(fields: [repositoryName, groupUserName], references: [name, groupUserName], onDelete: Cascade)

  @@id([projectId, repositoryName, groupUserName])
  @@index([projectId])
  @@index([repositoryName])
  @@index([groupUserName])
}

/// Represents the Vec repository. Can be owned by a User (groupId=null) or a Group (groupId!=null).
model Repository {
  name          String
<<<<<<< HEAD
  ownerId       String         // required after backfill
  isPrivate     Boolean        @default(true)
  createdAt     DateTime       @default(now())
  updatedAt     DateTime       @updatedAt
  /// Each repository belongs to one project
  projectId     String         @unique
  owner         User           @relation("RepositoryOwner", fields: [ownerId], references: [id])
  project       Project        @relation(fields: [projectId], references: [id])
=======
  description   String
  /// The User who created or primarily manages the repository
  ownerId       String
  isPrivate     Boolean             @default(true)
  createdAt     DateTime            @default(now())
  updatedAt     DateTime            @updatedAt
  /// ID of the group that owns this repository
  groupUserName String
>>>>>>> 9558e83d
  branches      Branch[]
  commits       Commit[]
  feedback      Feedback[]
  mergeRequests MergeRequest[]
  projects      ProjectRepository[]
  remotes       Remote[]
<<<<<<< HEAD
  feedback      Feedback[]
=======
  owner         Group               @relation("GroupOwnedRepository", fields: [groupUserName], references: [groupUserName], onDelete: Cascade)
>>>>>>> 9558e83d

  @@id([name, groupUserName])
  @@index([name])
<<<<<<< HEAD
  @@unique([ownerId, name])
=======
  @@index([groupUserName])
  @@index([ownerId])
>>>>>>> 9558e83d
}

/// Represents a commit in the Vec repository
model Commit {
  id              String        @id
  message         String
  timestamp       DateTime
  createdAt       DateTime      @default(now())
  repositoryName  String
  repositoryGroup String
  authorId        String
  parentCommitIDs String[]
  /// ID of the merge request that resulted in this commit (if applicable). This is the foreign key.
  mergeRequestId  String?       @unique
  branchesHead    Branch[]      @relation("BranchHead")
  author          User          @relation("CommitAuthor", fields: [authorId], references: [userId])
  mergeRequest    MergeRequest? @relation("MergeCommit", fields: [mergeRequestId], references: [id])
  repository      Repository    @relation(fields: [repositoryName, repositoryGroup], references: [name, groupUserName], onDelete: Cascade)
  fileChanges     FileChange[]

  @@index([repositoryName, repositoryGroup])
  @@index([authorId])
  @@index([timestamp])
  @@index([mergeRequestId])
}

/// Represents a file change within a Vec commit
model FileChange {
  id                      String     @id @default(cuid())
  filePath                String
  changeType              ChangeType
  fileContentHash         String?
  previousFileContentHash String?
  commitId                String
  commit                  Commit     @relation(fields: [commitId], references: [id], onDelete: Cascade)

  @@index([commitId])
  @@index([filePath])
}

/// Represents a branch in the Vec repository
model Branch {
  id                    String         @id @default(cuid())
  name                  String
  createdAt             DateTime       @default(now())
  updatedAt             DateTime       @updatedAt
  repositoryName        String
  repositoryGroup       String
  headCommitId          String
  headCommit            Commit         @relation("BranchHead", fields: [headCommitId], references: [id])
  repository            Repository     @relation(fields: [repositoryName, repositoryGroup], references: [name, groupUserName], onDelete: Cascade)
  mergeRequestsAsSource MergeRequest[] @relation("BranchMergeRequestSource")
  mergeRequestsAsTarget MergeRequest[] @relation("BranchMergeRequestTarget")

  @@unique([repositoryName, repositoryGroup, name])
  @@index([repositoryName, repositoryGroup])
}

/// Represents a merge request (like a Pull Request)
model MergeRequest {
  id              String               @id @default(cuid())
  title           String
  description     String?
  status          MergeRequestStatus   @default(OPEN)
  createdAt       DateTime             @default(now())
  updatedAt       DateTime             @updatedAt
  repositoryName  String
  repositoryGroup String
  creatorId       String
  sourceBranchId  String
  targetBranchId  String
  mergeCommit     Commit?              @relation("MergeCommit")
  feedback        Feedback[]
  creator         User                 @relation("MergeRequestCreator", fields: [creatorId], references: [userId])
  repository      Repository           @relation(fields: [repositoryName, repositoryGroup], references: [name, groupUserName], onDelete: Cascade)
  sourceBranch    Branch               @relation("BranchMergeRequestSource", fields: [sourceBranchId], references: [id], onDelete: Cascade)
  targetBranch    Branch               @relation("BranchMergeRequestTarget", fields: [targetBranchId], references: [id], onDelete: Cascade)
  reviews         MergeRequestReview[]

  @@index([repositoryName, repositoryGroup])
  @@index([creatorId])
  @@index([status])
  @@index([sourceBranchId])
  @@index([targetBranchId])
}

/// Represents a review on a merge request (Approval/Rejection/Comments)
model MergeRequestReview {
  id             String         @id @default(cuid())
  decision       ReviewDecision
  comment        String?
  createdAt      DateTime       @default(now())
  mergeRequestId String
  reviewerId     String
  mergeRequest   MergeRequest   @relation(fields: [mergeRequestId], references: [id], onDelete: Cascade)
  reviewer       User           @relation("MergeRequestReviewer", fields: [reviewerId], references: [userId])

  @@index([mergeRequestId])
  @@index([reviewerId])
}

/// Represents a remote repository link for distributed Vec operations
model Remote {
  id              String     @id @default(cuid())
  name            String
  url             String
  createdAt       DateTime   @default(now())
  repositoryName  String
  repositoryGroup String
  repository      Repository @relation(fields: [repositoryName, repositoryGroup], references: [name, groupUserName], onDelete: Cascade)

  @@unique([repositoryName, repositoryGroup, name])
  @@index([repositoryName, repositoryGroup])
}

/// Represents a task within a project
model Task {
  id          String     @id @default(cuid())
  title       String
  description String?
  status      TaskStatus @default(TODO)
  deadline    DateTime?
  createdAt   DateTime   @default(now())
  updatedAt   DateTime   @updatedAt
  projectId   String
  assigneeId  String?
  creatorId   String
  priority    String     @default("MEDIUM")
  assignee    User?      @relation("TaskAssignee", fields: [assigneeId], references: [userId])
  creator     User       @relation("TaskCreator", fields: [creatorId], references: [userId])
  project     Project    @relation(fields: [projectId], references: [id], onDelete: Cascade)

  @@index([projectId])
  @@index([assigneeId])
  @@index([status])
}

model Feedback {
<<<<<<< HEAD
  id             String        @id @default(cuid())
  title          String
  content        String
  status         FeedbackStatus @default(OPEN)
  createdAt      DateTime      @default(now())
  /// User (Advisor/Evaluator) providing feedback
  authorId       String
  /// Feedback linked to the overall project
  projectId      String?
  /// Feedback linked to a specific merge request
  mergeRequestId String?
  repositoryId   String?
  author         User          @relation("FeedbackAuthor", fields: [authorId], references: [id])
  mergeRequest   MergeRequest? @relation(fields: [mergeRequestId], references: [id])
  project        Project?      @relation(fields: [projectId], references: [id])
  repository     Repository?   @relation(fields: [repositoryId], references: [id])
=======
  id              String         @id @default(cuid())
  title           String?
  content         String
  status          FeedbackStatus @default(OPEN)
  createdAt       DateTime       @default(now())
  authorId        String
  projectId       String?
  mergeRequestId  String?
  repositoryName  String?
  repositoryGroup String?
  author          User           @relation("FeedbackAuthor", fields: [authorId], references: [userId])
  mergeRequest    MergeRequest?  @relation(fields: [mergeRequestId], references: [id], onDelete: Cascade)
  project         Project?       @relation(fields: [projectId], references: [id], onDelete: Cascade)
  repository      Repository?    @relation(fields: [repositoryName, repositoryGroup], references: [name, groupUserName], onDelete: Cascade)
>>>>>>> 9558e83d

  @@index([authorId])
  @@index([projectId])
  @@index([mergeRequestId])
<<<<<<< HEAD
  @@index([repositoryId])
=======
  @@index([repositoryName, repositoryGroup])
}

/// Represents a document uploaded for a project
model Document {
  id           String   @id @default(cuid())
  title        String
  content      String?
  type         String?
  url          String
  size         Int?
  category     String   @default("general")
  createdAt    DateTime @default(now())
  updatedAt    DateTime @updatedAt
  projectId    String
  uploadedById String?
  project      Project  @relation(fields: [projectId], references: [id], onDelete: Cascade)
  uploadedBy   User?    @relation(fields: [uploadedById], references: [userId])

  @@index([projectId])
  @@index([uploadedById])
  @@index([category])
>>>>>>> 9558e83d
}

/// Represents an evaluation submitted for a project
model Evaluation {
  id           String   @id @default(cuid())
  score        Float?
  comments     String
  /// Store specific criteria scores/comments as JSON
  criteriaData Json?
  createdAt    DateTime @default(now())
  authorId     String
  projectId    String
  author       User     @relation("EvaluationAuthor", fields: [authorId], references: [userId])
  project      Project  @relation(fields: [projectId], references: [id], onDelete: Cascade)

  @@index([authorId])
  @@index([projectId])
}

/// Represents notifications sent to users
model Notification {
  id          String   @id @default(cuid())
  message     String
  read        Boolean  @default(false)
  link        String?
  createdAt   DateTime @default(now())
  recipientId String
  recipient   User     @relation("NotificationRecipient", fields: [recipientId], references: [userId], onDelete: Cascade)

  @@index([recipientId])
  @@index([read])
}

/// Represents a student group's request for an advisor
model AdvisorRequest {
  id                 String               @id @default(cuid())
  status             AdvisorRequestStatus @default(PENDING)
  requestMessage     String?
  responseMessage    String?
  createdAt          DateTime             @default(now())
  updatedAt          DateTime             @updatedAt
  projectId          String
  groupUserName      String
  requestedAdvisorId String
  group              Group                @relation(fields: [groupUserName], references: [groupUserName], onDelete: Cascade)
  requestedAdvisor   User                 @relation("AdvisorRequester", fields: [requestedAdvisorId], references: [userId], onDelete: Cascade)

  @@index([groupUserName])
  @@index([requestedAdvisorId])
  @@index([status])
}

/// Represents an invitation to join a group
model GroupInvite {
  id            String    @id @default(cuid())
  code          String    @unique
  expiresAt     DateTime
  createdAt     DateTime  @default(now())
  usedAt        DateTime?
  createdById   String
  groupUserName String
  email         String?
  createdBy     User      @relation("InviteCreator", fields: [createdById], references: [userId], onDelete: Cascade)
  group         Group     @relation(fields: [groupUserName], references: [groupUserName], onDelete: Cascade)

  @@index([code])
  @@index([groupUserName])
  @@index([email])
  @@index([expiresAt])
}

/// Represents system-wide announcements created by administrators
model Announcement {
  id        String   @id @default(cuid())
  title     String
  content   String
  active    Boolean  @default(true)
  priority  Int      @default(0)
  createdAt DateTime @default(now())
  updatedAt DateTime @updatedAt
  creatorId String
  creator   User     @relation("AnnouncementCreator", fields: [creatorId], references: [userId])

  @@index([creatorId])
  @@index([active, createdAt(sort: Desc)])
  @@index([priority])
}

/// System-wide rules and configuration settings. Assumed to be a singleton table (only one row).
model Rule {
  id                        Int       @id @default(1)
  maxGroupSize              Int       @default(5)
  advisorRequestDeadline    DateTime?
  projectSubmissionDeadline DateTime?
  updatedAt                 DateTime  @updatedAt
}

enum Role {
  STUDENT
  ADVISOR
  EVALUATOR
  ADMINISTRATOR
}

enum ProjectStatus {
  ACTIVE
  SUBMITTED
  COMPLETED
  ARCHIVED
}

enum AdvisorRequestStatus {
  PENDING
  ACCEPTED
  REJECTED
}

enum MergeRequestStatus {
  OPEN
  APPROVED
  REJECTED
  MERGED
  CLOSED
}

enum ReviewDecision {
  APPROVED
  REJECTED
  CHANGES_REQUESTED
  COMMENTED
}

enum ChangeType {
  ADDED
  MODIFIED
  DELETED
}

enum TaskStatus {
  TODO
  IN_PROGRESS
  DONE
  BLOCKED
}

<<<<<<< HEAD
/// Represents an invitation to join a group
model GroupInvite {
  id           String   @id @default(cuid())
  /// Unique invitation code
  code         String   @unique
  /// When the invitation expires
  expiresAt    DateTime
  /// When the invitation was created
  createdAt    DateTime @default(now())
  /// When the invitation was used (null if not used)
  usedAt       DateTime?
  /// Who generated the invitation
  createdById  String
  /// The group this invitation is for
  groupId      String
  /// Email this invitation was sent to (optional)
  email        String?
  
  /// Relations
  group        Group    @relation(fields: [groupId], references: [id], onDelete: Cascade)
  createdBy    User     @relation(fields: [createdById], references: [id])

  @@index([code])
  @@index([groupId])
  @@index([expiresAt])
}

/// Represents the status of feedback
enum FeedbackStatus {
  OPEN
=======
enum FeedbackStatus {
  OPEN
  ADDRESSED
>>>>>>> 9558e83d
  CLOSED
}<|MERGE_RESOLUTION|>--- conflicted
+++ resolved
@@ -140,16 +140,6 @@
 /// Represents the Vec repository. Can be owned by a User (groupId=null) or a Group (groupId!=null).
 model Repository {
   name          String
-<<<<<<< HEAD
-  ownerId       String         // required after backfill
-  isPrivate     Boolean        @default(true)
-  createdAt     DateTime       @default(now())
-  updatedAt     DateTime       @updatedAt
-  /// Each repository belongs to one project
-  projectId     String         @unique
-  owner         User           @relation("RepositoryOwner", fields: [ownerId], references: [id])
-  project       Project        @relation(fields: [projectId], references: [id])
-=======
   description   String
   /// The User who created or primarily manages the repository
   ownerId       String
@@ -158,27 +148,18 @@
   updatedAt     DateTime            @updatedAt
   /// ID of the group that owns this repository
   groupUserName String
->>>>>>> 9558e83d
   branches      Branch[]
   commits       Commit[]
   feedback      Feedback[]
   mergeRequests MergeRequest[]
   projects      ProjectRepository[]
   remotes       Remote[]
-<<<<<<< HEAD
-  feedback      Feedback[]
-=======
   owner         Group               @relation("GroupOwnedRepository", fields: [groupUserName], references: [groupUserName], onDelete: Cascade)
->>>>>>> 9558e83d
 
   @@id([name, groupUserName])
   @@index([name])
-<<<<<<< HEAD
-  @@unique([ownerId, name])
-=======
   @@index([groupUserName])
   @@index([ownerId])
->>>>>>> 9558e83d
 }
 
 /// Represents a commit in the Vec repository
@@ -317,24 +298,6 @@
 }
 
 model Feedback {
-<<<<<<< HEAD
-  id             String        @id @default(cuid())
-  title          String
-  content        String
-  status         FeedbackStatus @default(OPEN)
-  createdAt      DateTime      @default(now())
-  /// User (Advisor/Evaluator) providing feedback
-  authorId       String
-  /// Feedback linked to the overall project
-  projectId      String?
-  /// Feedback linked to a specific merge request
-  mergeRequestId String?
-  repositoryId   String?
-  author         User          @relation("FeedbackAuthor", fields: [authorId], references: [id])
-  mergeRequest   MergeRequest? @relation(fields: [mergeRequestId], references: [id])
-  project        Project?      @relation(fields: [projectId], references: [id])
-  repository     Repository?   @relation(fields: [repositoryId], references: [id])
-=======
   id              String         @id @default(cuid())
   title           String?
   content         String
@@ -349,14 +312,10 @@
   mergeRequest    MergeRequest?  @relation(fields: [mergeRequestId], references: [id], onDelete: Cascade)
   project         Project?       @relation(fields: [projectId], references: [id], onDelete: Cascade)
   repository      Repository?    @relation(fields: [repositoryName, repositoryGroup], references: [name, groupUserName], onDelete: Cascade)
->>>>>>> 9558e83d
 
   @@index([authorId])
   @@index([projectId])
   @@index([mergeRequestId])
-<<<<<<< HEAD
-  @@index([repositoryId])
-=======
   @@index([repositoryName, repositoryGroup])
 }
 
@@ -379,7 +338,6 @@
   @@index([projectId])
   @@index([uploadedById])
   @@index([category])
->>>>>>> 9558e83d
 }
 
 /// Represents an evaluation submitted for a project
@@ -525,41 +483,14 @@
   BLOCKED
 }
 
-<<<<<<< HEAD
-/// Represents an invitation to join a group
-model GroupInvite {
-  id           String   @id @default(cuid())
-  /// Unique invitation code
-  code         String   @unique
-  /// When the invitation expires
-  expiresAt    DateTime
-  /// When the invitation was created
-  createdAt    DateTime @default(now())
-  /// When the invitation was used (null if not used)
-  usedAt       DateTime?
-  /// Who generated the invitation
-  createdById  String
-  /// The group this invitation is for
-  groupId      String
-  /// Email this invitation was sent to (optional)
-  email        String?
-  
-  /// Relations
-  group        Group    @relation(fields: [groupId], references: [id], onDelete: Cascade)
-  createdBy    User     @relation(fields: [createdById], references: [id])
-
-  @@index([code])
-  @@index([groupId])
-  @@index([expiresAt])
+enum FeedbackStatus {
+  OPEN
+  ADDRESSED
+  CLOSED
 }
 
 /// Represents the status of feedback
 enum FeedbackStatus {
   OPEN
-=======
-enum FeedbackStatus {
-  OPEN
-  ADDRESSED
->>>>>>> 9558e83d
   CLOSED
 }